load("@io_bazel_rules_go//go:def.bzl", "go_library", "go_test")

go_library(
    name = "go_default_library",
    srcs = [
        "grpc_interceptor.go",
        "runner.go",
        "service.go",
        "validator.go",
        "validator_aggregate.go",
        "validator_attest.go",
        "validator_log.go",
        "validator_metrics.go",
        "validator_propose.go",
    ],
    importpath = "github.com/prysmaticlabs/prysm/validator/client",
    visibility = ["//validator:__subpackages__"],
    deps = [
        "//beacon-chain/core/helpers:go_default_library",
        "//proto/slashing:go_default_library",
        "//shared/bls:go_default_library",
        "//shared/bytesutil:go_default_library",
        "//shared/featureconfig:go_default_library",
        "//shared/hashutil:go_default_library",
        "//shared/params:go_default_library",
        "//shared/roughtime:go_default_library",
        "//shared/slotutil:go_default_library",
        "//validator/db:go_default_library",
        "//validator/keymanager:go_default_library",
        "@com_github_dgraph_io_ristretto//:go_default_library",
        "@com_github_gogo_protobuf//proto:go_default_library",
        "@com_github_gogo_protobuf//types:go_default_library",
        "@com_github_grpc_ecosystem_go_grpc_middleware//:go_default_library",
        "@com_github_grpc_ecosystem_go_grpc_middleware//retry:go_default_library",
        "@com_github_grpc_ecosystem_go_grpc_middleware//tracing/opentracing:go_default_library",
        "@com_github_grpc_ecosystem_go_grpc_prometheus//:go_default_library",
        "@com_github_pkg_errors//:go_default_library",
        "@com_github_prometheus_client_golang//prometheus:go_default_library",
        "@com_github_prometheus_client_golang//prometheus/promauto:go_default_library",
        "@com_github_prysmaticlabs_ethereumapis//eth/v1alpha1:go_default_library",
        "@com_github_prysmaticlabs_go_bitfield//:go_default_library",
        "@com_github_prysmaticlabs_go_ssz//:go_default_library",
        "@com_github_sirupsen_logrus//:go_default_library",
        "@io_opencensus_go//plugin/ocgrpc:go_default_library",
        "@io_opencensus_go//trace:go_default_library",
        "@org_golang_google_grpc//:go_default_library",
        "@org_golang_google_grpc//codes:go_default_library",
        "@org_golang_google_grpc//credentials:go_default_library",
        "@org_golang_google_grpc//metadata:go_default_library",
        "@org_golang_google_grpc//status:go_default_library",
    ],
)

go_test(
    name = "go_default_test",
    size = "small",
    srcs = [
        "fake_validator_test.go",
        "runner_test.go",
        "service_test.go",
        "validator_aggregate_test.go",
        "validator_attest_test.go",
        "validator_propose_test.go",
        "validator_test.go",
    ],
    embed = [":go_default_library"],
    deps = [
<<<<<<< HEAD
        "//beacon-chain/core/helpers:go_default_library",
        "//proto/beacon/rpc/v1:go_default_library",
=======
>>>>>>> b7afc902
        "//proto/slashing:go_default_library",
        "//shared:go_default_library",
        "//shared/bls:go_default_library",
        "//shared/bytesutil:go_default_library",
        "//shared/featureconfig:go_default_library",
        "//shared/mock:go_default_library",
        "//shared/params:go_default_library",
        "//shared/roughtime:go_default_library",
        "//shared/testutil:go_default_library",
        "//validator/db:go_default_library",
        "//validator/internal:go_default_library",
        "//validator/keymanager:go_default_library",
        "@com_github_gogo_protobuf//types:go_default_library",
        "@com_github_golang_mock//gomock:go_default_library",
        "@com_github_prysmaticlabs_ethereumapis//eth/v1alpha1:go_default_library",
        "@com_github_prysmaticlabs_go_bitfield//:go_default_library",
        "@com_github_sirupsen_logrus//:go_default_library",
        "@com_github_sirupsen_logrus//hooks/test:go_default_library",
        "@in_gopkg_d4l3k_messagediff_v1//:go_default_library",
    ],
)<|MERGE_RESOLUTION|>--- conflicted
+++ resolved
@@ -65,11 +65,7 @@
     ],
     embed = [":go_default_library"],
     deps = [
-<<<<<<< HEAD
         "//beacon-chain/core/helpers:go_default_library",
-        "//proto/beacon/rpc/v1:go_default_library",
-=======
->>>>>>> b7afc902
         "//proto/slashing:go_default_library",
         "//shared:go_default_library",
         "//shared/bls:go_default_library",
