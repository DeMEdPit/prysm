// Copyright 2017 The go-ethereum Authors
// This file is part of the go-ethereum library.
//
// The go-ethereum library is free software: you can redistribute it and/or modify
// it under the terms of the GNU Lesser General Public License as published by
// the Free Software Foundation, either version 3 of the License, or
// (at your option) any later version.
//
// The go-ethereum library is distributed in the hope that it will be useful,
// but WITHOUT ANY WARRANTY; without even the implied warranty of
// MERCHANTABILITY or FITNESS FOR A PARTICULAR PURPOSE. See the
// GNU Lesser General Public License for more details.
//
// You should have received a copy of the GNU Lesser General Public License
// along with the go-ethereum library. If not, see <http://www.gnu.org/licenses/>.

package light

import (
	"encoding/binary"
	"errors"
	"math/big"
	"time"

	"github.com/ethereum/go-ethereum/common"
	"github.com/ethereum/go-ethereum/common/bitutil"
	"github.com/ethereum/go-ethereum/core"
	"github.com/ethereum/go-ethereum/core/types"
	"github.com/ethereum/go-ethereum/ethdb"
	"github.com/ethereum/go-ethereum/log"
	"github.com/ethereum/go-ethereum/params"
	"github.com/ethereum/go-ethereum/rlp"
	"github.com/ethereum/go-ethereum/trie"
)

const (
	// CHTFrequencyClient is the block frequency for creating CHTs on the client side.
	CHTFrequencyClient = 32768

	// CHTFrequencyServer is the block frequency for creating CHTs on the server side.
	// Eventually this can be merged back with the client version, but that requires a
	// full database upgrade, so that should be left for a suitable moment.
	CHTFrequencyServer = 4096

	HelperTrieConfirmations        = 2048 // number of confirmations before a server is expected to have the given HelperTrie available
	HelperTrieProcessConfirmations = 256  // number of confirmations before a HelperTrie is generated
)

// trustedCheckpoint represents a set of post-processed trie roots (CHT and BloomTrie) associated with
// the appropriate section index and head hash. It is used to start light syncing from this checkpoint
// and avoid downloading the entire header chain while still being able to securely access old headers/logs.
type trustedCheckpoint struct {
	name                                string
	sectionIdx                          uint64
	sectionHead, chtRoot, bloomTrieRoot common.Hash
}

var (
	mainnetCheckpoint = trustedCheckpoint{
		name:          "mainnet",
<<<<<<< HEAD
		sectionIdx:    161,
		sectionHead:   common.HexToHash("75b0c4baa7a62cece48abdcb03b6f31601961c9bece67dcd61df87aad4fc0d8d"),
		chtRoot:       common.HexToHash("bbbfaa67b29716348997ec21a39c03b8d1fb973f6a43740b865595ba26ee812f"),
		bloomTrieRoot: common.HexToHash("d6db6e6248354d7453391ce97830072a28ea4216be0bd95a5db9f53b1a64677b"),
=======
		sectionIdx:    165,
		sectionHead:   common.HexToHash("21028acf9cd9ce80257221adc437c3c58ce046c4d43c21c3e9b1d1349059ec73"),
		chtRoot:       common.HexToHash("26b2458cb7d0080d3a39311c914be92c368777a65ec074e1893b8bdc79e3910a"),
		bloomTrieRoot: common.HexToHash("5d06908769179186165a72db7fc3473b25c28ed27efe78a392a9ff2c3fa67f84"),
>>>>>>> 3d03dc07
	}

	ropstenCheckpoint = trustedCheckpoint{
		name:          "ropsten",
<<<<<<< HEAD
		sectionIdx:    87,
		sectionHead:   common.HexToHash("ebc0adcb30ed21cbe95bd77499cc1af0bada621fee3644cb80dbcf1444c123fe"),
		chtRoot:       common.HexToHash("d9830f4893c821ddf149b8cb9d3e3bfe3109d2eea8e3c4a4ede7c8b2ee8a7800"),
		bloomTrieRoot: common.HexToHash("c76e12d713f65b84c5a36d06bc77d0c8419248ea0b36e0812a78b76aa6da0ddb"),
=======
		sectionIdx:    92,
		sectionHead:   common.HexToHash("21a158f9cc643da13a237cafceb37381072649f7278cf98c5820bfbced7cfcec"),
		chtRoot:       common.HexToHash("1a8ddb8b086d7a33ca90eea90730225948fa504ae0283b15aff3c15c0e089bf9"),
		bloomTrieRoot: common.HexToHash("fd192f92afbcdd0020c81ca0625116b5995509659653b10123bd986fe5129cc1"),
>>>>>>> 3d03dc07
	}
)

// trustedCheckpoints associates each known checkpoint with the genesis hash of the chain it belongs to
var trustedCheckpoints = map[common.Hash]trustedCheckpoint{
	params.MainnetGenesisHash: mainnetCheckpoint,
	params.TestnetGenesisHash: ropstenCheckpoint,
}

var (
	ErrNoTrustedCht       = errors.New("No trusted canonical hash trie")
	ErrNoTrustedBloomTrie = errors.New("No trusted bloom trie")
	ErrNoHeader           = errors.New("Header not found")
	chtPrefix             = []byte("chtRoot-") // chtPrefix + chtNum (uint64 big endian) -> trie root hash
	ChtTablePrefix        = "cht-"
)

// ChtNode structures are stored in the Canonical Hash Trie in an RLP encoded format
type ChtNode struct {
	Hash common.Hash
	Td   *big.Int
}

// GetChtRoot reads the CHT root assoctiated to the given section from the database
// Note that sectionIdx is specified according to LES/1 CHT section size
func GetChtRoot(db ethdb.Database, sectionIdx uint64, sectionHead common.Hash) common.Hash {
	var encNumber [8]byte
	binary.BigEndian.PutUint64(encNumber[:], sectionIdx)
	data, _ := db.Get(append(append(chtPrefix, encNumber[:]...), sectionHead.Bytes()...))
	return common.BytesToHash(data)
}

// GetChtV2Root reads the CHT root assoctiated to the given section from the database
// Note that sectionIdx is specified according to LES/2 CHT section size
func GetChtV2Root(db ethdb.Database, sectionIdx uint64, sectionHead common.Hash) common.Hash {
	return GetChtRoot(db, (sectionIdx+1)*(CHTFrequencyClient/CHTFrequencyServer)-1, sectionHead)
}

// StoreChtRoot writes the CHT root assoctiated to the given section into the database
// Note that sectionIdx is specified according to LES/1 CHT section size
func StoreChtRoot(db ethdb.Database, sectionIdx uint64, sectionHead, root common.Hash) {
	var encNumber [8]byte
	binary.BigEndian.PutUint64(encNumber[:], sectionIdx)
	db.Put(append(append(chtPrefix, encNumber[:]...), sectionHead.Bytes()...), root.Bytes())
}

// ChtIndexerBackend implements core.ChainIndexerBackend
type ChtIndexerBackend struct {
	diskdb               ethdb.Database
	triedb               *trie.Database
	section, sectionSize uint64
	lastHash             common.Hash
	trie                 *trie.Trie
}

// NewBloomTrieIndexer creates a BloomTrie chain indexer
func NewChtIndexer(db ethdb.Database, clientMode bool) *core.ChainIndexer {
	var sectionSize, confirmReq uint64
	if clientMode {
		sectionSize = CHTFrequencyClient
		confirmReq = HelperTrieConfirmations
	} else {
		sectionSize = CHTFrequencyServer
		confirmReq = HelperTrieProcessConfirmations
	}
	idb := ethdb.NewTable(db, "chtIndex-")
	backend := &ChtIndexerBackend{
		diskdb:      db,
		triedb:      trie.NewDatabase(ethdb.NewTable(db, ChtTablePrefix)),
		sectionSize: sectionSize,
	}
	return core.NewChainIndexer(db, idb, backend, sectionSize, confirmReq, time.Millisecond*100, "cht")
}

// Reset implements core.ChainIndexerBackend
func (c *ChtIndexerBackend) Reset(section uint64, lastSectionHead common.Hash) error {
	var root common.Hash
	if section > 0 {
		root = GetChtRoot(c.diskdb, section-1, lastSectionHead)
	}
	var err error
	c.trie, err = trie.New(root, c.triedb)
	c.section = section
	return err
}

// Process implements core.ChainIndexerBackend
func (c *ChtIndexerBackend) Process(header *types.Header) {
	hash, num := header.Hash(), header.Number.Uint64()
	c.lastHash = hash

	td := core.GetTd(c.diskdb, hash, num)
	if td == nil {
		panic(nil)
	}
	var encNumber [8]byte
	binary.BigEndian.PutUint64(encNumber[:], num)
	data, _ := rlp.EncodeToBytes(ChtNode{hash, td})
	c.trie.Update(encNumber[:], data)
}

// Commit implements core.ChainIndexerBackend
func (c *ChtIndexerBackend) Commit() error {
	root, err := c.trie.Commit(nil)
	if err != nil {
		return err
	}
	c.triedb.Commit(root, false)

	if ((c.section+1)*c.sectionSize)%CHTFrequencyClient == 0 {
		log.Info("Storing CHT", "section", c.section*c.sectionSize/CHTFrequencyClient, "head", c.lastHash, "root", root)
	}
	StoreChtRoot(c.diskdb, c.section, c.lastHash, root)
	return nil
}

const (
	BloomTrieFrequency        = 32768
	ethBloomBitsSection       = 4096
	ethBloomBitsConfirmations = 256
)

var (
	bloomTriePrefix      = []byte("bltRoot-") // bloomTriePrefix + bloomTrieNum (uint64 big endian) -> trie root hash
	BloomTrieTablePrefix = "blt-"
)

// GetBloomTrieRoot reads the BloomTrie root assoctiated to the given section from the database
func GetBloomTrieRoot(db ethdb.Database, sectionIdx uint64, sectionHead common.Hash) common.Hash {
	var encNumber [8]byte
	binary.BigEndian.PutUint64(encNumber[:], sectionIdx)
	data, _ := db.Get(append(append(bloomTriePrefix, encNumber[:]...), sectionHead.Bytes()...))
	return common.BytesToHash(data)
}

// StoreBloomTrieRoot writes the BloomTrie root assoctiated to the given section into the database
func StoreBloomTrieRoot(db ethdb.Database, sectionIdx uint64, sectionHead, root common.Hash) {
	var encNumber [8]byte
	binary.BigEndian.PutUint64(encNumber[:], sectionIdx)
	db.Put(append(append(bloomTriePrefix, encNumber[:]...), sectionHead.Bytes()...), root.Bytes())
}

// BloomTrieIndexerBackend implements core.ChainIndexerBackend
type BloomTrieIndexerBackend struct {
	diskdb                                     ethdb.Database
	triedb                                     *trie.Database
	section, parentSectionSize, bloomTrieRatio uint64
	trie                                       *trie.Trie
	sectionHeads                               []common.Hash
}

// NewBloomTrieIndexer creates a BloomTrie chain indexer
func NewBloomTrieIndexer(db ethdb.Database, clientMode bool) *core.ChainIndexer {
	backend := &BloomTrieIndexerBackend{
		diskdb: db,
		triedb: trie.NewDatabase(ethdb.NewTable(db, BloomTrieTablePrefix)),
	}
	idb := ethdb.NewTable(db, "bltIndex-")

	var confirmReq uint64
	if clientMode {
		backend.parentSectionSize = BloomTrieFrequency
		confirmReq = HelperTrieConfirmations
	} else {
		backend.parentSectionSize = ethBloomBitsSection
		confirmReq = HelperTrieProcessConfirmations
	}
	backend.bloomTrieRatio = BloomTrieFrequency / backend.parentSectionSize
	backend.sectionHeads = make([]common.Hash, backend.bloomTrieRatio)
	return core.NewChainIndexer(db, idb, backend, BloomTrieFrequency, confirmReq-ethBloomBitsConfirmations, time.Millisecond*100, "bloomtrie")
}

// Reset implements core.ChainIndexerBackend
func (b *BloomTrieIndexerBackend) Reset(section uint64, lastSectionHead common.Hash) error {
	var root common.Hash
	if section > 0 {
		root = GetBloomTrieRoot(b.diskdb, section-1, lastSectionHead)
	}
	var err error
	b.trie, err = trie.New(root, b.triedb)
	b.section = section
	return err
}

// Process implements core.ChainIndexerBackend
func (b *BloomTrieIndexerBackend) Process(header *types.Header) {
	num := header.Number.Uint64() - b.section*BloomTrieFrequency
	if (num+1)%b.parentSectionSize == 0 {
		b.sectionHeads[num/b.parentSectionSize] = header.Hash()
	}
}

// Commit implements core.ChainIndexerBackend
func (b *BloomTrieIndexerBackend) Commit() error {
	var compSize, decompSize uint64

	for i := uint(0); i < types.BloomBitLength; i++ {
		var encKey [10]byte
		binary.BigEndian.PutUint16(encKey[0:2], uint16(i))
		binary.BigEndian.PutUint64(encKey[2:10], b.section)
		var decomp []byte
		for j := uint64(0); j < b.bloomTrieRatio; j++ {
			data, err := core.GetBloomBits(b.diskdb, i, b.section*b.bloomTrieRatio+j, b.sectionHeads[j])
			if err != nil {
				return err
			}
			decompData, err2 := bitutil.DecompressBytes(data, int(b.parentSectionSize/8))
			if err2 != nil {
				return err2
			}
			decomp = append(decomp, decompData...)
		}
		comp := bitutil.CompressBytes(decomp)

		decompSize += uint64(len(decomp))
		compSize += uint64(len(comp))
		if len(comp) > 0 {
			b.trie.Update(encKey[:], comp)
		} else {
			b.trie.Delete(encKey[:])
		}
	}
	root, err := b.trie.Commit(nil)
	if err != nil {
		return err
	}
	b.triedb.Commit(root, false)

	sectionHead := b.sectionHeads[b.bloomTrieRatio-1]
	log.Info("Storing bloom trie", "section", b.section, "head", sectionHead, "root", root, "compression", float64(compSize)/float64(decompSize))
	StoreBloomTrieRoot(b.diskdb, b.section, sectionHead, root)

	return nil
}<|MERGE_RESOLUTION|>--- conflicted
+++ resolved
@@ -25,6 +25,7 @@
 	"github.com/ethereum/go-ethereum/common"
 	"github.com/ethereum/go-ethereum/common/bitutil"
 	"github.com/ethereum/go-ethereum/core"
+	"github.com/ethereum/go-ethereum/core/rawdb"
 	"github.com/ethereum/go-ethereum/core/types"
 	"github.com/ethereum/go-ethereum/ethdb"
 	"github.com/ethereum/go-ethereum/log"
@@ -58,32 +59,18 @@
 var (
 	mainnetCheckpoint = trustedCheckpoint{
 		name:          "mainnet",
-<<<<<<< HEAD
-		sectionIdx:    161,
-		sectionHead:   common.HexToHash("75b0c4baa7a62cece48abdcb03b6f31601961c9bece67dcd61df87aad4fc0d8d"),
-		chtRoot:       common.HexToHash("bbbfaa67b29716348997ec21a39c03b8d1fb973f6a43740b865595ba26ee812f"),
-		bloomTrieRoot: common.HexToHash("d6db6e6248354d7453391ce97830072a28ea4216be0bd95a5db9f53b1a64677b"),
-=======
-		sectionIdx:    165,
-		sectionHead:   common.HexToHash("21028acf9cd9ce80257221adc437c3c58ce046c4d43c21c3e9b1d1349059ec73"),
-		chtRoot:       common.HexToHash("26b2458cb7d0080d3a39311c914be92c368777a65ec074e1893b8bdc79e3910a"),
-		bloomTrieRoot: common.HexToHash("5d06908769179186165a72db7fc3473b25c28ed27efe78a392a9ff2c3fa67f84"),
->>>>>>> 3d03dc07
+		sectionIdx:    170,
+		sectionHead:   common.HexToHash("3bb2c28bcce463d57968f14f56cdb3fbf35349ab7a701f44c1afb57349c9a356"),
+		chtRoot:       common.HexToHash("d92b6d0853455f8439086292338e87f69781921680dd7aa072fb71547b87415e"),
+		bloomTrieRoot: common.HexToHash("e4e8250a2fefddead7ae42daecd848cbf9b66d748a8270f8bbd4370b764bb9e9"),
 	}
 
 	ropstenCheckpoint = trustedCheckpoint{
 		name:          "ropsten",
-<<<<<<< HEAD
-		sectionIdx:    87,
-		sectionHead:   common.HexToHash("ebc0adcb30ed21cbe95bd77499cc1af0bada621fee3644cb80dbcf1444c123fe"),
-		chtRoot:       common.HexToHash("d9830f4893c821ddf149b8cb9d3e3bfe3109d2eea8e3c4a4ede7c8b2ee8a7800"),
-		bloomTrieRoot: common.HexToHash("c76e12d713f65b84c5a36d06bc77d0c8419248ea0b36e0812a78b76aa6da0ddb"),
-=======
-		sectionIdx:    92,
-		sectionHead:   common.HexToHash("21a158f9cc643da13a237cafceb37381072649f7278cf98c5820bfbced7cfcec"),
-		chtRoot:       common.HexToHash("1a8ddb8b086d7a33ca90eea90730225948fa504ae0283b15aff3c15c0e089bf9"),
-		bloomTrieRoot: common.HexToHash("fd192f92afbcdd0020c81ca0625116b5995509659653b10123bd986fe5129cc1"),
->>>>>>> 3d03dc07
+		sectionIdx:    97,
+		sectionHead:   common.HexToHash("719448c67c01eb5b9f27833a36a4e34612f66801316d7ff37daf9e77fb4cd095"),
+		chtRoot:       common.HexToHash("a7857afc15930ca6e583b6c3d563a025144011655843d52d28e2fdaadd417bea"),
+		bloomTrieRoot: common.HexToHash("9c71d4b50cbec86dfeaa8e08992de8a4667b81d13c54d6522b17ce2fc5d36416"),
 	}
 )
 
@@ -175,7 +162,7 @@
 	hash, num := header.Hash(), header.Number.Uint64()
 	c.lastHash = hash
 
-	td := core.GetTd(c.diskdb, hash, num)
+	td := rawdb.ReadTd(c.diskdb, hash, num)
 	if td == nil {
 		panic(nil)
 	}
@@ -286,7 +273,7 @@
 		binary.BigEndian.PutUint64(encKey[2:10], b.section)
 		var decomp []byte
 		for j := uint64(0); j < b.bloomTrieRatio; j++ {
-			data, err := core.GetBloomBits(b.diskdb, i, b.section*b.bloomTrieRatio+j, b.sectionHeads[j])
+			data, err := rawdb.ReadBloomBits(b.diskdb, i, b.section*b.bloomTrieRatio+j, b.sectionHeads[j])
 			if err != nil {
 				return err
 			}
