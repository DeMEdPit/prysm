load("@prysm//tools/go:def.bzl", "go_repository", "maybe")  # gazelle:keep
load("@bazel_tools//tools/build_defs/repo:git.bzl", "git_repository")

# Prysm's third party / external dependencies.
#
##################################################################
#
#                    ██████████████████
#                  ██                  ██
#                ██  ██████████████████  ██
#              ██  ██████████████████████  ██
#            ██  ██████████████████████████  ██
#          ██  ██████████████████████████████  ██
#        ██  ██████████████████████████████████  ██
#      ██  ██████████████████████████████████████  ██
#      ██  ██████    ██      ████  ████    ██████  ██
#      ██  ████  ████████  ████  ██  ██  ██  ████  ██
#      ██  ████  ████████  ████  ██  ██  ██  ████  ██
#      ██  ██████  ██████  ████  ██  ██    ██████  ██
#      ██  ████████  ████  ████  ██  ██  ████████  ██
#      ██  ████████  ████  ████  ██  ██  ████████  ██
#      ██  ████    ██████  ██████  ████  ████████  ██
#      ██  ██████████████████████████████████████  ██
#        ██  ██████████████████████████████████  ██
#          ██  ██████████████████████████████  ██
#            ██  ██████████████████████████  ██
#              ██  ██████████████████████  ██
#                ██  ██████████████████  ██
#                  ██                  ██
#                    ██████████████████
#
##################################################################
#           Make sure you have read DEPENDENCIES.md!
##################################################################
def prysm_deps():
    # Note: go_repository is already wrapped with maybe!
    maybe(
        git_repository,
        name = "graknlabs_bazel_distribution",
        commit = "962f3a7e56942430c0ec120c24f9e9f2a9c2ce1a",
        remote = "https://github.com/graknlabs/bazel-distribution",
        shallow_since = "1569509514 +0300",
    )
    go_repository(
        name = "com_github_ferranbt_fastssz",
        importpath = "github.com/ferranbt/fastssz",
        nofuzz = True,
<<<<<<< HEAD
        commit = "e5a371bb08c28624823c89ac8671701913c3be99",
        remote = "https://github.com/ferranbt/fastssz",  # keep
        replace = None,  # keep
        sum = None,  # keep
        vcs = "git",  # keep
        version = None,  # keep
=======
        sum = "h1:qLZC3oQLJ5eb18EZS3yDcnX7zmlEt8WTWlQR7x5wS5I=",
        version = "v0.0.0-20200728110133-0b6e349af87a",
>>>>>>> dc17b7ab
    )
    go_repository(
        name = "com_github_prysmaticlabs_bazel_go_ethereum",
        build_file_generation = "off",
        importpath = "github.com/prysmaticlabs/bazel-go-ethereum",
        replace = "github.com/ethereum/go-ethereum",
        sum = "h1:9JrPtwqCvV38DXYaHbB855KUIHYMwjJBE88lL8lMu8Q=",
        version = "v0.0.0-20200626171358-a933315235ec",
    )

    # Note: It is required to define com_github_ethereum_go_ethereum like this for some reason...
    # Note: The keep directives help gazelle leave this alone.
    go_repository(
        name = "com_github_ethereum_go_ethereum",
        commit = "82ea6953710decd73e89ca368c309e732233e39a",  # keep
        importpath = "github.com/ethereum/go-ethereum",  # keep
        # Note: go-ethereum is not bazel-friendly with regards to cgo. We have a
        # a fork that has resolved these issues by disabling HID/USB support and
        # some manual fixes for c imports in the crypto package. This is forked
        # branch should be updated from time to time with the latest go-ethereum
        # code.
        remote = "https://github.com/prysmaticlabs/bazel-go-ethereum",  # keep
        replace = None,  # keep
        sum = None,  # keep
        vcs = "git",  # keep
        version = None,  # keep
    )
    go_repository(
        name = "co_honnef_go_tools",
        importpath = "honnef.co/go/tools",
        sum = "h1:3JgtbtFHMiCmsznwGVTUWbgGov+pVqnlf1dEJTNAXeM=",
        version = "v0.0.1-2019.2.3",
    )
    go_repository(
        name = "com_github_aead_siphash",
        importpath = "github.com/aead/siphash",
        sum = "h1:FwHfE/T45KPKYuuSAKyyvE+oPWcaQ+CUmFW0bPlM+kg=",
        version = "v1.0.1",
    )
    go_repository(
        name = "com_github_alangpierce_go_forceexport",
        importpath = "github.com/alangpierce/go-forceexport",
        sum = "h1:3ILjVyslFbc4jl1w5TWuvvslFD/nDfR2H8tVaMVLrEY=",
        version = "v0.0.0-20160317203124-8f1d6941cd75",
    )
    go_repository(
        name = "com_github_alecthomas_template",
        importpath = "github.com/alecthomas/template",
        sum = "h1:JYp7IbQjafoB+tBA3gMyHYHrpOtNuDiK/uB5uXxq5wM=",
        version = "v0.0.0-20190718012654-fb15b899a751",
    )
    go_repository(
        name = "com_github_alecthomas_units",
        importpath = "github.com/alecthomas/units",
        sum = "h1:Hs82Z41s6SdL1CELW+XaDYmOH4hkBN4/N9og/AsOv7E=",
        version = "v0.0.0-20190717042225-c3de453c63f4",
    )
    go_repository(
        name = "com_github_allegro_bigcache",
        importpath = "github.com/allegro/bigcache",
        sum = "h1:hg1sY1raCwic3Vnsvje6TT7/pnZba83LeFck5NrFKSc=",
        version = "v1.2.1",
    )
    go_repository(
        name = "com_github_andreasbriese_bbloom",
        importpath = "github.com/AndreasBriese/bbloom",
        sum = "h1:HD8gA2tkByhMAwYaFAX9w2l7vxvBQ5NMoxDrkhqhtn4=",
        version = "v0.0.0-20190306092124-e2d15f34fcf9",
    )
    go_repository(
        name = "com_github_anmitsu_go_shlex",
        importpath = "github.com/anmitsu/go-shlex",
        sum = "h1:kFOfPq6dUM1hTo4JG6LR5AXSUEsOjtdm0kw0FtQtMJA=",
        version = "v0.0.0-20161002113705-648efa622239",
    )
    go_repository(
        name = "com_github_antihax_optional",
        importpath = "github.com/antihax/optional",
        sum = "h1:xK2lYat7ZLaVVcIuj82J8kIro4V6kDe0AUDFboUCwcg=",
        version = "v1.0.0",
    )
    go_repository(
        name = "com_github_aristanetworks_fsnotify",
        importpath = "github.com/aristanetworks/fsnotify",
        sum = "h1:it2ydpY6k0aXB7qjb4vGhOYOL6YDC/sr8vhqwokFQwQ=",
        version = "v1.4.2",
    )
    go_repository(
        name = "com_github_aristanetworks_glog",
        importpath = "github.com/aristanetworks/glog",
        sum = "h1:Bmjk+DjIi3tTAU0wxGaFbfjGUqlxxSXARq9A96Kgoos=",
        version = "v0.0.0-20191112221043-67e8567f59f3",
    )
    go_repository(
        name = "com_github_aristanetworks_splunk_hec_go",
        importpath = "github.com/aristanetworks/splunk-hec-go",
        sum = "h1:O7zlcm4ve7JvqTyEK3vSBh1LngLezraqcxv8Ya6tQFY=",
        version = "v0.3.3",
    )
    go_repository(
        name = "com_github_armon_consul_api",
        importpath = "github.com/armon/consul-api",
        sum = "h1:G1bPvciwNyF7IUmKXNt9Ak3m6u9DE1rF+RmtIkBpVdA=",
        version = "v0.0.0-20180202201655-eb2c6b5be1b6",
    )
    go_repository(
        name = "com_github_azure_azure_pipeline_go",
        importpath = "github.com/Azure/azure-pipeline-go",
        sum = "h1:6oiIS9yaG6XCCzhgAgKFfIWyo4LLCiDhZot6ltoThhY=",
        version = "v0.2.2",
    )
    go_repository(
        name = "com_github_azure_azure_storage_blob_go",
        importpath = "github.com/Azure/azure-storage-blob-go",
        sum = "h1:MuueVOYkufCxJw5YZzF842DY2MBsp+hLuh2apKY0mck=",
        version = "v0.7.0",
    )
    go_repository(
        name = "com_github_azure_go_autorest_autorest",
        importpath = "github.com/Azure/go-autorest/autorest",
        sum = "h1:MRvx8gncNaXJqOoLmhNjUAKh33JJF8LyxPhomEtOsjs=",
        version = "v0.9.0",
    )
    go_repository(
        name = "com_github_azure_go_autorest_autorest_adal",
        importpath = "github.com/Azure/go-autorest/autorest/adal",
        sum = "h1:CxTzQrySOxDnKpLjFJeZAS5Qrv/qFPkgLjx5bOAi//I=",
        version = "v0.8.0",
    )
    go_repository(
        name = "com_github_azure_go_autorest_autorest_date",
        importpath = "github.com/Azure/go-autorest/autorest/date",
        sum = "h1:yW+Zlqf26583pE43KhfnhFcdmSWlm5Ew6bxipnr/tbM=",
        version = "v0.2.0",
    )
    go_repository(
        name = "com_github_azure_go_autorest_autorest_mocks",
        importpath = "github.com/Azure/go-autorest/autorest/mocks",
        sum = "h1:qJumjCaCudz+OcqE9/XtEPfvtOjOmKaui4EOpFI6zZc=",
        version = "v0.3.0",
    )
    go_repository(
        name = "com_github_azure_go_autorest_logger",
        importpath = "github.com/Azure/go-autorest/logger",
        sum = "h1:ruG4BSDXONFRrZZJ2GUXDiUyVpayPmb1GnWeHDdaNKY=",
        version = "v0.1.0",
    )
    go_repository(
        name = "com_github_azure_go_autorest_tracing",
        importpath = "github.com/Azure/go-autorest/tracing",
        sum = "h1:TRn4WjSnkcSy5AEG3pnbtFSwNtwzjr4VYyQflFE619k=",
        version = "v0.5.0",
    )
    go_repository(
        name = "com_github_bazelbuild_rules_go",
        importpath = "github.com/bazelbuild/rules_go",
        sum = "h1:Wxu7JjqnF78cKZbsBsARLSXx/jlGaSLCnUV3mTlyHvM=",
        version = "v0.23.2",
    )
    go_repository(
        name = "com_github_benbjohnson_clock",
        importpath = "github.com/benbjohnson/clock",
        sum = "h1:Z0CN0Yb4ig9sGPXkvAQcGJfnrrMQ5QYLCMPRi9iD7YE=",
        version = "v1.0.2",
    )
    go_repository(
        name = "com_github_bradfitz_go_smtpd",
        importpath = "github.com/bradfitz/go-smtpd",
        sum = "h1:ckJgFhFWywOx+YLEMIJsTb+NV6NexWICk5+AMSuz3ss=",
        version = "v0.0.0-20170404230938-deb6d6237625",
    )
    go_repository(
        name = "com_github_bradfitz_gomemcache",
        importpath = "github.com/bradfitz/gomemcache",
        sum = "h1:7IjN4QP3c38xhg6wz8R3YjoU+6S9e7xBc0DAVLLIpHE=",
        version = "v0.0.0-20170208213004-1952afaa557d",
    )
    go_repository(
        name = "com_github_btcsuite_btclog",
        importpath = "github.com/btcsuite/btclog",
        sum = "h1:bAs4lUbRJpnnkd9VhRV3jjAVU7DJVjMaK+IsvSeZvFo=",
        version = "v0.0.0-20170628155309-84c8d2346e9f",
    )
    go_repository(
        name = "com_github_btcsuite_btcutil",
        importpath = "github.com/btcsuite/btcutil",
        sum = "h1:yJzD/yFppdVCf6ApMkVy8cUxV0XrxdP9rVf6D87/Mng=",
        version = "v0.0.0-20190425235716-9e5f4b9a998d",
    )
    go_repository(
        name = "com_github_btcsuite_go_socks",
        importpath = "github.com/btcsuite/go-socks",
        sum = "h1:R/opQEbFEy9JGkIguV40SvRY1uliPX8ifOvi6ICsFCw=",
        version = "v0.0.0-20170105172521-4720035b7bfd",
    )
    go_repository(
        name = "com_github_btcsuite_goleveldb",
        importpath = "github.com/btcsuite/goleveldb",
        sum = "h1:qdGvebPBDuYDPGi1WCPjy1tGyMpmDK8IEapSsszn7HE=",
        version = "v0.0.0-20160330041536-7834afc9e8cd",
    )
    go_repository(
        name = "com_github_btcsuite_snappy_go",
        importpath = "github.com/btcsuite/snappy-go",
        sum = "h1:ZA/jbKoGcVAnER6pCHPEkGdZOV7U1oLUedErBHCUMs0=",
        version = "v0.0.0-20151229074030-0bdef8d06723",
    )
    go_repository(
        name = "com_github_btcsuite_winsvc",
        importpath = "github.com/btcsuite/winsvc",
        sum = "h1:J9B4L7e3oqhXOcm+2IuNApwzQec85lE+QaikUcCs+dk=",
        version = "v1.0.0",
    )
    go_repository(
        name = "com_github_buger_jsonparser",
        importpath = "github.com/buger/jsonparser",
        sum = "h1:D21IyuvjDCshj1/qq+pCNd3VZOAEI9jy6Bi131YlXgI=",
        version = "v0.0.0-20181115193947-bf1c66bbce23",
    )
    go_repository(
        name = "com_github_burntsushi_xgb",
        importpath = "github.com/BurntSushi/xgb",
        sum = "h1:1BDTz0u9nC3//pOCMdNH+CiXJVYJh5UQNCOBG7jbELc=",
        version = "v0.0.0-20160522181843-27f122750802",
    )
    go_repository(
        name = "com_github_campoy_embedmd",
        importpath = "github.com/campoy/embedmd",
        sum = "h1:V4kI2qTJJLf4J29RzI/MAt2c3Bl4dQSYPuflzwFH2hY=",
        version = "v1.0.0",
    )
    go_repository(
        name = "com_github_census_instrumentation_opencensus_proto",
        importpath = "github.com/census-instrumentation/opencensus-proto",
        sum = "h1:glEXhBS5PSLLv4IXzLA5yPRVX4bilULVyxxbrfOtDAk=",
        version = "v0.2.1",
    )
    go_repository(
        name = "com_github_cespare_cp",
        importpath = "github.com/cespare/cp",
        sum = "h1:nCb6ZLdB7NRaqsm91JtQTAme2SKJzXVsdPIPkyJr1MU=",
        version = "v1.1.1",
    )
    go_repository(
        name = "com_github_cheekybits_genny",
        importpath = "github.com/cheekybits/genny",
        sum = "h1:uGGa4nei+j20rOSeDeP5Of12XVm7TGUd4dJA9RDitfE=",
        version = "v1.0.0",
    )
    go_repository(
        name = "com_github_client9_misspell",
        importpath = "github.com/client9/misspell",
        sum = "h1:ta993UF76GwbvJcIo3Y68y/M3WxlpEHPWIGDkJYwzJI=",
        version = "v0.3.4",
    )
    go_repository(
        name = "com_github_cloudflare_cloudflare_go",
        importpath = "github.com/cloudflare/cloudflare-go",
        sum = "h1:J82+/8rub3qSy0HxEnoYD8cs+HDlHWYrqYXe2Vqxluk=",
        version = "v0.10.2-0.20190916151808-a80f83b9add9",
    )
    go_repository(
        name = "com_github_cncf_udpa_go",
        importpath = "github.com/cncf/udpa/go",
        sum = "h1:WBZRG4aNOuI15bLRrCgN8fCq8E5Xuty6jGbmSNEvSsU=",
        version = "v0.0.0-20191209042840-269d4d468f6f",
    )
    go_repository(
        name = "com_github_confluentinc_confluent_kafka_go",
        importpath = "github.com/confluentinc/confluent-kafka-go",
        patch_args = ["-p1"],
        patches = ["@prysm//third_party:in_gopkg_confluentinc_confluent_kafka_go_v1.patch"],
        sum = "h1:13EK9RTujF7lVkvHQ5Hbu6bM+Yfrq8L0MkJNnjHSd4Q=",
        version = "v1.4.2",
    )
    go_repository(
        name = "com_github_coreos_etcd",
        importpath = "github.com/coreos/etcd",
        sum = "h1:jFneRYjIvLMLhDLCzuTuU4rSJUjRplcJQ7pD7MnhC04=",
        version = "v3.3.10+incompatible",
    )
    go_repository(
        name = "com_github_coreos_go_etcd",
        importpath = "github.com/coreos/go-etcd",
        sum = "h1:bXhRBIXoTm9BYHS3gE0TtQuyNZyeEMux2sDi4oo5YOo=",
        version = "v2.0.0+incompatible",
    )
    go_repository(
        name = "com_github_coreos_go_systemd",
        importpath = "github.com/coreos/go-systemd",
        sum = "h1:t5Wuyh53qYyg9eqn4BbnlIT+vmhyww0TatL+zT3uWgI=",
        version = "v0.0.0-20181012123002-c6f51f82210d",
    )
    go_repository(
        name = "com_github_cpuguy83_go_md2man",
        importpath = "github.com/cpuguy83/go-md2man",
        sum = "h1:BSKMNlYxDvnunlTymqtgONjNnaRV1sTpcovwwjF22jk=",
        version = "v1.0.10",
    )
    go_repository(
        name = "com_github_d4l3k_messagediff",
        importpath = "github.com/d4l3k/messagediff",
        sum = "h1:ZcAIMYsUg0EAp9X+tt8/enBE/Q8Yd5kzPynLyKptt9U=",
        version = "v1.2.1",
    )
    go_repository(
        name = "com_github_davidlazar_go_crypto",
        importpath = "github.com/davidlazar/go-crypto",
        sum = "h1:BOaYiTvg8p9vBUXpklC22XSK/mifLF7lG9jtmYYi3Tc=",
        version = "v0.0.0-20190912175916-7055855a373f",
    )
    go_repository(
        name = "com_github_dgraph_io_badger",
        importpath = "github.com/dgraph-io/badger",
        sum = "h1:w9pSFNSdq/JPM1N12Fz/F/bzo993Is1W+Q7HjPzi7yg=",
        version = "v1.6.1",
    )
    go_repository(
        name = "com_github_dgrijalva_jwt_go",
        importpath = "github.com/dgrijalva/jwt-go",
        sum = "h1:7qlOGliEKZXTDg6OTjfoBKDXWrumCAMpl/TFQ4/5kLM=",
        version = "v3.2.0+incompatible",
    )
    go_repository(
        name = "com_github_dgryski_go_farm",
        importpath = "github.com/dgryski/go-farm",
        sum = "h1:tdlZCpZ/P9DhczCTSixgIKmwPv6+wP5DGjqLYw5SUiA=",
        version = "v0.0.0-20190423205320-6a90982ecee2",
    )
    go_repository(
        name = "com_github_dgryski_go_sip13",
        importpath = "github.com/dgryski/go-sip13",
        sum = "h1:RMLoZVzv4GliuWafOuPuQDKSm1SJph7uCRnnS61JAn4=",
        version = "v0.0.0-20181026042036-e10d5fee7954",
    )
    go_repository(
        name = "com_github_dlclark_regexp2",
        importpath = "github.com/dlclark/regexp2",
        sum = "h1:8sAhBGEM0dRWogWqWyQeIJnxjWO6oIjl8FKqREDsGfk=",
        version = "v1.2.0",
    )
    go_repository(
        name = "com_github_dlespiau_covertool",
        importpath = "github.com/dlespiau/covertool",
        sum = "h1:+cYgqwB++gEE09SluRYGqJyDhWmLmdWZ2cXlOXSGV8w=",
        version = "v0.0.0-20180314162135-b0c4c6d0583a",
    )
    go_repository(
        name = "com_github_docker_docker",
        importpath = "github.com/docker/docker",
        sum = "h1:sh8rkQZavChcmakYiSlqu2425CHyFXLZZnvm7PDpU8M=",
        version = "v1.4.2-0.20180625184442-8e610b2b55bf",
    )
    go_repository(
        name = "com_github_docker_spdystream",
        importpath = "github.com/docker/spdystream",
        sum = "h1:cenwrSVm+Z7QLSV/BsnenAOcDXdX4cMv4wP0B/5QbPg=",
        version = "v0.0.0-20160310174837-449fdfce4d96",
    )
    go_repository(
        name = "com_github_dop251_goja",
        importpath = "github.com/dop251/goja",
        sum = "h1:OMbqMXf9OAXzH1dDH82mQMrddBE8LIIwDtxeK4wE1/A=",
        version = "v0.0.0-20200219165308-d1232e640a87",
    )
    go_repository(
        name = "com_github_dustin_go_humanize",
        importpath = "github.com/dustin/go-humanize",
        sum = "h1:VSnTsYCnlFHaM2/igO1h6X3HA71jcobQuxemgkq4zYo=",
        version = "v1.0.0",
    )
    go_repository(
        name = "com_github_eapache_go_resiliency",
        importpath = "github.com/eapache/go-resiliency",
        sum = "h1:v7g92e/KSN71Rq7vSThKaWIq68fL4YHvWyiUKorFR1Q=",
        version = "v1.2.0",
    )
    go_repository(
        name = "com_github_eapache_go_xerial_snappy",
        importpath = "github.com/eapache/go-xerial-snappy",
        sum = "h1:YEetp8/yCZMuEPMUDHG0CW/brkkEp8mzqk2+ODEitlw=",
        version = "v0.0.0-20180814174437-776d5712da21",
    )
    go_repository(
        name = "com_github_eapache_queue",
        importpath = "github.com/eapache/queue",
        sum = "h1:YOEu7KNc61ntiQlcEeUIoDTJ2o8mQznoNvUhiigpIqc=",
        version = "v1.1.0",
    )
    go_repository(
        name = "com_github_elazarl_goproxy",
        importpath = "github.com/elazarl/goproxy",
        sum = "h1:yUdfgN0XgIJw7foRItutHYUIhlcKzcSf5vDpdhQAKTc=",
        version = "v0.0.0-20180725130230-947c36da3153",
    )
    go_repository(
        name = "com_github_emicklei_go_restful",
        importpath = "github.com/emicklei/go-restful",
        sum = "h1:H2pdYOb3KQ1/YsqVWoWNLQO+fusocsw354rqGTZtAgw=",
        version = "v0.0.0-20170410110728-ff4f55a20633",
    )
    go_repository(
        name = "com_github_envoyproxy_go_control_plane",
        importpath = "github.com/envoyproxy/go-control-plane",
        sum = "h1:rEvIZUSZ3fx39WIi3JkQqQBitGwpELBIYWeBVh6wn+E=",
        version = "v0.9.4",
    )
    go_repository(
        name = "com_github_envoyproxy_protoc_gen_validate",
        importpath = "github.com/envoyproxy/protoc-gen-validate",
        sum = "h1:EQciDnbrYxy13PgWoY8AqoxGiPrpgBZ1R8UNe3ddc+A=",
        version = "v0.1.0",
    )
    go_repository(
        name = "com_github_evanphx_json_patch",
        importpath = "github.com/evanphx/json-patch",
        sum = "h1:fUDGZCv/7iAN7u0puUVhvKCcsR6vRfwrJatElLBEf0I=",
        version = "v4.2.0+incompatible",
    )
    go_repository(
        name = "com_github_flynn_go_shlex",
        importpath = "github.com/flynn/go-shlex",
        sum = "h1:BHsljHzVlRcyQhjrss6TZTdY2VfCqZPbv5k3iBFa2ZQ=",
        version = "v0.0.0-20150515145356-3f9db97f8568",
    )
    go_repository(
        name = "com_github_flynn_noise",
        importpath = "github.com/flynn/noise",
        sum = "h1:u/UEqS66A5ckRmS4yNpjmVH56sVtS/RfclBAYocb4as=",
        version = "v0.0.0-20180327030543-2492fe189ae6",
    )
    go_repository(
        name = "com_github_fortytw2_leaktest",
        importpath = "github.com/fortytw2/leaktest",
        sum = "h1:u8491cBMTQ8ft8aeV+adlcytMZylmA5nnwwkRZjI8vw=",
        version = "v1.3.0",
    )
    go_repository(
        name = "com_github_francoispqt_gojay",
        importpath = "github.com/francoispqt/gojay",
        sum = "h1:d2m3sFjloqoIUQU3TsHBgj6qg/BVGlTBeHDUmyJnXKk=",
        version = "v1.2.13",
    )
    go_repository(
        name = "com_github_frankban_quicktest",
        importpath = "github.com/frankban/quicktest",
        sum = "h1:2QxQoC1TS09S7fhCPsrvqYdvP1H5M1P1ih5ABm3BTYk=",
        version = "v1.7.2",
    )
    go_repository(
        name = "com_github_fsnotify_fsnotify",
        importpath = "github.com/fsnotify/fsnotify",
        sum = "h1:IXs+QLmnXW2CcXuY+8Mzv/fWEsPGWxqefPtCP5CnV9I=",
        version = "v1.4.7",
    )
    go_repository(
        name = "com_github_garyburd_redigo",
        importpath = "github.com/garyburd/redigo",
        sum = "h1:0VruCpn7yAIIu7pWVClQC8wxCJEcG3nyzpMSHKi1PQc=",
        version = "v1.6.0",
    )
    go_repository(
        name = "com_github_gballet_go_libpcsclite",
        importpath = "github.com/gballet/go-libpcsclite",
        sum = "h1:f6D9Hr8xV8uYKlyuj8XIruxlh9WjVjdh1gIicAS7ays=",
        version = "v0.0.0-20191108122812-4678299bea08",
    )
    go_repository(
        name = "com_github_gliderlabs_ssh",
        importpath = "github.com/gliderlabs/ssh",
        sum = "h1:j3L6gSLQalDETeEg/Jg0mGY0/y/N6zI2xX1978P0Uqw=",
        version = "v0.1.1",
    )
    go_repository(
        name = "com_github_go_check_check",
        importpath = "github.com/go-check/check",
        sum = "h1:0gkP6mzaMqkmpcJYCFOLkIBwI7xFExG03bbkOkCvUPI=",
        version = "v0.0.0-20180628173108-788fd7840127",
    )
    go_repository(
        name = "com_github_go_errors_errors",
        importpath = "github.com/go-errors/errors",
        sum = "h1:LUHzmkK3GUKUrL/1gfBUxAHzcev3apQlezX/+O7ma6w=",
        version = "v1.0.1",
    )
    go_repository(
        name = "com_github_go_gl_glfw_v3_3_glfw",
        importpath = "github.com/go-gl/glfw/v3.3/glfw",
        sum = "h1:WtGNWLvXpe6ZudgnXrq0barxBImvnnJoMEhXAzcbM0I=",
        version = "v0.0.0-20200222043503-6f7a984d4dc4",
    )
    go_repository(
        name = "com_github_go_kit_kit",
        importpath = "github.com/go-kit/kit",
        sum = "h1:wDJmvq38kDhkVxi50ni9ykkdUr1PKgqKOoi01fa0Mdk=",
        version = "v0.9.0",
    )
    go_repository(
        name = "com_github_go_logfmt_logfmt",
        importpath = "github.com/go-logfmt/logfmt",
        sum = "h1:MP4Eh7ZCb31lleYCFuwm0oe4/YGak+5l1vA2NOE80nA=",
        version = "v0.4.0",
    )
    go_repository(
        name = "com_github_go_logr_logr",
        importpath = "github.com/go-logr/logr",
        sum = "h1:M1Tv3VzNlEHg6uyACnRdtrploV2P7wZqH8BoQMtz0cg=",
        version = "v0.1.0",
    )
    go_repository(
        name = "com_github_go_ole_go_ole",
        importpath = "github.com/go-ole/go-ole",
        sum = "h1:2lOsA72HgjxAuMlKpFiCbHTvu44PIVkZ5hqm3RSdI/E=",
        version = "v1.2.1",
    )
    go_repository(
        name = "com_github_go_openapi_jsonpointer",
        importpath = "github.com/go-openapi/jsonpointer",
        sum = "h1:wSt/4CYxs70xbATrGXhokKF1i0tZjENLOo1ioIO13zk=",
        version = "v0.0.0-20160704185906-46af16f9f7b1",
    )
    go_repository(
        name = "com_github_go_openapi_jsonreference",
        importpath = "github.com/go-openapi/jsonreference",
        sum = "h1:tF+augKRWlWx0J0B7ZyyKSiTyV6E1zZe+7b3qQlcEf8=",
        version = "v0.0.0-20160704190145-13c6e3589ad9",
    )
    go_repository(
        name = "com_github_go_openapi_spec",
        importpath = "github.com/go-openapi/spec",
        sum = "h1:C1JKChikHGpXwT5UQDFaryIpDtyyGL/CR6C2kB7F1oc=",
        version = "v0.0.0-20160808142527-6aced65f8501",
    )
    go_repository(
        name = "com_github_go_openapi_swag",
        importpath = "github.com/go-openapi/swag",
        sum = "h1:zP3nY8Tk2E6RTkqGYrarZXuzh+ffyLDljLxCy1iJw80=",
        version = "v0.0.0-20160704191624-1d0bd113de87",
    )
    go_repository(
        name = "com_github_go_sourcemap_sourcemap",
        importpath = "github.com/go-sourcemap/sourcemap",
        sum = "h1:0b/xya7BKGhXuqFESKM4oIiRo9WOt2ebz7KxfreD6ug=",
        version = "v2.1.2+incompatible",
    )
    go_repository(
        name = "com_github_go_sql_driver_mysql",
        importpath = "github.com/go-sql-driver/mysql",
        sum = "h1:ozyZYNQW3x3HtqT1jira07DN2PArx2v7/mN66gGcHOs=",
        version = "v1.5.0",
    )
    go_repository(
        name = "com_github_golang_protobuf",
        importpath = "github.com/golang/protobuf",
        sum = "h1:+Z5KGCizgyZCbGh1KZqA0fcLLkwbsjIzS4aV2v7wJX0=",
        version = "v1.4.2",
    )
    go_repository(
        name = "com_github_google_btree",
        importpath = "github.com/google/btree",
        sum = "h1:0udJVsspx3VBr5FwtLhQQtuAsVc79tTq0ocGIPAU6qo=",
        version = "v1.0.0",
    )
    go_repository(
        name = "com_github_google_go_github",
        importpath = "github.com/google/go-github",
        sum = "h1:N0LgJ1j65A7kfXrZnUDaYCs/Sf4rEjNlfyDHW9dolSY=",
        version = "v17.0.0+incompatible",
    )
    go_repository(
        name = "com_github_google_go_querystring",
        importpath = "github.com/google/go-querystring",
        sum = "h1:Xkwi/a1rcvNg1PPYe5vI8GbeBY/jrVuDX5ASuANWTrk=",
        version = "v1.0.0",
    )
    go_repository(
        name = "com_github_google_gopacket",
        importpath = "github.com/google/gopacket",
        sum = "h1:rMrlX2ZY2UbvT+sdz3+6J+pp2z+msCq9MxTU6ymxbBY=",
        version = "v1.1.17",
    )
    go_repository(
        name = "com_github_google_martian",
        importpath = "github.com/google/martian",
        sum = "h1:/CP5g8u/VJHijgedC/Legn3BAbAaWPgecwXBIDzw5no=",
        version = "v2.1.0+incompatible",
    )
    go_repository(
        name = "com_github_google_pprof",
        importpath = "github.com/google/pprof",
        sum = "h1:DLpL8pWq0v4JYoRpEhDfsJhhJyGKCcQM2WPW2TJs31c=",
        version = "v0.0.0-20191218002539-d4f498aebedc",
    )
    go_repository(
        name = "com_github_google_renameio",
        importpath = "github.com/google/renameio",
        sum = "h1:GOZbcHa3HfsPKPlmyPyN2KEohoMXOhdMbHrvbpl2QaA=",
        version = "v0.1.0",
    )
    go_repository(
        name = "com_github_googleapis_gax_go",
        importpath = "github.com/googleapis/gax-go",
        sum = "h1:j0GKcs05QVmm7yesiZq2+9cxHkNK9YM6zKx4D2qucQU=",
        version = "v2.0.0+incompatible",
    )
    go_repository(
        name = "com_github_gopherjs_gopherjs",
        importpath = "github.com/gopherjs/gopherjs",
        sum = "h1:EGx4pi6eqNxGaHF6qqu48+N2wcFQ5qg5FXgOdqsJ5d8=",
        version = "v0.0.0-20181017120253-0766667cb4d1",
    )
    go_repository(
        name = "com_github_gregjones_httpcache",
        importpath = "github.com/gregjones/httpcache",
        sum = "h1:pdN6V1QBWetyv/0+wjACpqVH+eVULgEjkurDLq3goeM=",
        version = "v0.0.0-20180305231024-9cad4c3443a7",
    )
    go_repository(
        name = "com_github_grpc_ecosystem_grpc_gateway",
        importpath = "github.com/grpc-ecosystem/grpc-gateway",
        sum = "h1:8ERzHx8aj1Sc47mu9n/AksaKCSWrMchFtkdrS4BIj5o=",
        version = "v1.14.6",
    )
    go_repository(
        name = "com_github_gxed_hashland_keccakpg",
        importpath = "github.com/gxed/hashland/keccakpg",
        sum = "h1:wrk3uMNaMxbXiHibbPO4S0ymqJMm41WiudyFSs7UnsU=",
        version = "v0.0.1",
    )
    go_repository(
        name = "com_github_gxed_hashland_murmur3",
        importpath = "github.com/gxed/hashland/murmur3",
        sum = "h1:SheiaIt0sda5K+8FLz952/1iWS9zrnKsEJaOJu4ZbSc=",
        version = "v0.0.1",
    )
    go_repository(
        name = "com_github_hashicorp_go_uuid",
        importpath = "github.com/hashicorp/go-uuid",
        sum = "h1:cfejS+Tpcp13yd5nYHWDI6qVCny6wyX2Mt5SGur2IGE=",
        version = "v1.0.2",
    )
    go_repository(
        name = "com_github_hashicorp_hcl",
        importpath = "github.com/hashicorp/hcl",
        sum = "h1:0Anlzjpi4vEasTeNFn2mLJgTSwt0+6sfsiTG8qcWGx4=",
        version = "v1.0.0",
    )
    go_repository(
        name = "com_github_herumi_bls_eth_go_binary",
        importpath = "github.com/herumi/bls-eth-go-binary",
        sum = "h1:P8yaFmLwc5ZlUx2sHuawcdQvpv5/0GM+WEGJ07ljN3g=",
        version = "v0.0.0-20200706085701-832d8c2c0f7d",
    )
    go_repository(
        name = "com_github_hpcloud_tail",
        importpath = "github.com/hpcloud/tail",
        sum = "h1:nfCOvKYfkgYP8hkirhJocXT2+zOD8yUNjXaWfTlyFKI=",
        version = "v1.0.0",
    )
    go_repository(
        name = "com_github_huin_goutil",
        importpath = "github.com/huin/goutil",
        sum = "h1:vlNjIqmUZ9CMAWsbURYl3a6wZbw7q5RHVvlXTNS/Bs8=",
        version = "v0.0.0-20170803182201-1ca381bf3150",
    )
    go_repository(
        name = "com_github_ianlancetaylor_demangle",
        importpath = "github.com/ianlancetaylor/demangle",
        sum = "h1:UDMh68UUwekSh5iP2OMhRRZJiiBccgV7axzUG8vi56c=",
        version = "v0.0.0-20181102032728-5e5cf60278f6",
    )
    go_repository(
        name = "com_github_inconshreveable_log15",
        importpath = "github.com/inconshreveable/log15",
        sum = "h1:g/SJtZVYc1cxSB8lgrgqeOlIdi4MhqNNHYRAC8y+g4c=",
        version = "v0.0.0-20170622235902-74a0988b5f80",
    )
    go_repository(
        name = "com_github_influxdata_influxdb1_client",
        importpath = "github.com/influxdata/influxdb1-client",
        sum = "h1:/WZQPMZNsjZ7IlCpsLGdQBINg5bxKQ1K1sh6awxLtkA=",
        version = "v0.0.0-20191209144304-8bf82d3c094d",
    )
    go_repository(
        name = "com_github_ipfs_go_ds_badger",
        importpath = "github.com/ipfs/go-ds-badger",
        sum = "h1:J27YvAcpuA5IvZUbeBxOcQgqnYHUPxoygc6QxxkodZ4=",
        version = "v0.2.3",
    )
    go_repository(
        name = "com_github_ipfs_go_ds_leveldb",
        importpath = "github.com/ipfs/go-ds-leveldb",
        sum = "h1:QmQoAJ9WkPMUfBLnu1sBVy0xWWlJPg0m4kRAiJL9iaw=",
        version = "v0.4.2",
    )
    go_repository(
        name = "com_github_ipfs_go_ipfs_delay",
        importpath = "github.com/ipfs/go-ipfs-delay",
        sum = "h1:NAviDvJ0WXgD+yiL2Rj35AmnfgI11+pHXbdciD917U0=",
        version = "v0.0.0-20181109222059-70721b86a9a8",
    )
    go_repository(
        name = "com_github_ipfs_go_ipns",
        build_file_proto_mode = "disable_global",
        importpath = "github.com/ipfs/go-ipns",
        sum = "h1:oq4ErrV4hNQ2Eim257RTYRgfOSV/s8BDaf9iIl4NwFs=",
        version = "v0.0.2",
    )
    go_repository(
        name = "com_github_ipfs_go_log_v2",
        build_file_proto_mode = "disable_global",
        importpath = "github.com/ipfs/go-log/v2",
        sum = "h1:G4TtqN+V9y9HY9TA6BwbCVyyBZ2B9MbCjR2MtGx8FR0=",
        version = "v2.1.1",
    )
    go_repository(
        name = "com_github_jbenet_go_cienv",
        importpath = "github.com/jbenet/go-cienv",
        sum = "h1:Vc/s0QbQtoxX8MwwSLWWh+xNNZvM3Lw7NsTcHrvvhMc=",
        version = "v0.1.0",
    )
    go_repository(
        name = "com_github_jcmturner_gofork",
        importpath = "github.com/jcmturner/gofork",
        sum = "h1:J7uCkflzTEhUZ64xqKnkDxq3kzc96ajM1Gli5ktUem8=",
        version = "v1.0.0",
    )
    go_repository(
        name = "com_github_jellevandenhooff_dkim",
        importpath = "github.com/jellevandenhooff/dkim",
        sum = "h1:ujPKutqRlJtcfWk6toYVYagwra7HQHbXOaS171b4Tg8=",
        version = "v0.0.0-20150330215556-f50fe3d243e1",
    )
    go_repository(
        name = "com_github_jessevdk_go_flags",
        importpath = "github.com/jessevdk/go-flags",
        sum = "h1:4IU2WS7AumrZ/40jfhf4QVDMsQwqA7VEHozFRrGARJA=",
        version = "v1.4.0",
    )
    go_repository(
        name = "com_github_jmespath_go_jmespath",
        importpath = "github.com/jmespath/go-jmespath",
        sum = "h1:OS12ieG61fsCg5+qLJ+SsW9NicxNkg3b25OyT2yCeUc=",
        version = "v0.3.0",
    )
    go_repository(
        name = "com_github_jrick_logrotate",
        importpath = "github.com/jrick/logrotate",
        sum = "h1:lQ1bL/n9mBNeIXoTUoYRlK4dHuNJVofX9oWqBtPnSzI=",
        version = "v1.0.0",
    )
    go_repository(
        name = "com_github_jstemmer_go_junit_report",
        importpath = "github.com/jstemmer/go-junit-report",
        sum = "h1:6QPYqodiu3GuPL+7mfx+NwDdp2eTkp9IfEUpgAwUN0o=",
        version = "v0.9.1",
    )
    go_repository(
        name = "com_github_julienschmidt_httprouter",
        importpath = "github.com/julienschmidt/httprouter",
        sum = "h1:TDTW5Yz1mjftljbcKqRcrYhd4XeOoI98t+9HbQbYf7g=",
        version = "v1.2.0",
    )
    go_repository(
        name = "com_github_kami_zh_go_capturer",
        importpath = "github.com/kami-zh/go-capturer",
        sum = "h1:cVtBfNW5XTHiKQe7jDaDBSh/EVM4XLPutLAGboIXuM0=",
        version = "v0.0.0-20171211120116-e492ea43421d",
    )
    go_repository(
        name = "com_github_karalabe_usb",
        importpath = "github.com/karalabe/usb",
        sum = "h1:ZHuwnjpP8LsVsUYqTqeVAI+GfDfJ6UNPrExZF+vX/DQ=",
        version = "v0.0.0-20191104083709-911d15fe12a9",
    )
    go_repository(
        name = "com_github_kisielk_errcheck",
        importpath = "github.com/kisielk/errcheck",
        sum = "h1:reN85Pxc5larApoH1keMBiu2GWtPqXQ1nc9gx+jOU+E=",
        version = "v1.2.0",
    )
    go_repository(
        name = "com_github_kisielk_gotool",
        importpath = "github.com/kisielk/gotool",
        sum = "h1:AV2c/EiW3KqPNT9ZKl07ehoAGi4C5/01Cfbblndcapg=",
        version = "v1.0.0",
    )
    go_repository(
        name = "com_github_kkdai_bstream",
        importpath = "github.com/kkdai/bstream",
        sum = "h1:FOOIBWrEkLgmlgGfMuZT83xIwfPDxEI2OHu6xUmJMFE=",
        version = "v0.0.0-20161212061736-f391b8402d23",
    )
    go_repository(
        name = "com_github_klauspost_compress",
        importpath = "github.com/klauspost/compress",
        sum = "h1:a/QY0o9S6wCi0XhxaMX/QmusicNUqCqFugR6WKPOSoQ=",
        version = "v1.10.1",
    )
    go_repository(
        name = "com_github_klauspost_cpuid",
        importpath = "github.com/klauspost/cpuid",
        sum = "h1:CCtW0xUnWGVINKvE/WWOYKdsPV6mawAtvQuSl8guwQs=",
        version = "v1.2.3",
    )
    go_repository(
        name = "com_github_klauspost_reedsolomon",
        importpath = "github.com/klauspost/reedsolomon",
        sum = "h1:N/VzgeMfHmLc+KHMD1UL/tNkfXAt8FnUqlgXGIduwAY=",
        version = "v1.9.3",
    )
    go_repository(
        name = "com_github_kr_logfmt",
        importpath = "github.com/kr/logfmt",
        sum = "h1:T+h1c/A9Gawja4Y9mFVWj2vyii2bbUNDw3kt9VxK2EY=",
        version = "v0.0.0-20140226030751-b84e30acd515",
    )
    go_repository(
        name = "com_github_kr_pretty",
        importpath = "github.com/kr/pretty",
        sum = "h1:s5hAObm+yFO5uHYt5dYjxi2rXrsnmRpJx4OYvIWUaQs=",
        version = "v0.2.0",
    )
    go_repository(
        name = "com_github_kr_pty",
        importpath = "github.com/kr/pty",
        sum = "h1:/Um6a/ZmD5tF7peoOJ5oN5KMQ0DrGVQSXLNwyckutPk=",
        version = "v1.1.3",
    )
    go_repository(
        name = "com_github_kr_text",
        importpath = "github.com/kr/text",
        sum = "h1:45sCR5RtlFHMR4UwH9sdQ5TC8v0qDQCHnXt+kaKSTVE=",
        version = "v0.1.0",
    )
    go_repository(
        name = "com_github_kubuxu_go_os_helper",
        importpath = "github.com/Kubuxu/go-os-helper",
        sum = "h1:EJiD2VUQyh5A9hWJLmc6iWg6yIcJ7jpBcwC8GMGXfDk=",
        version = "v0.0.1",
    )
    go_repository(
        name = "com_github_kylelemons_godebug",
        importpath = "github.com/kylelemons/godebug",
        sum = "h1:RPNrshWIDI6G2gRW9EHilWtl7Z6Sb1BR0xunSBf0SNc=",
        version = "v1.1.0",
    )
    go_repository(
        name = "com_github_libp2p_go_conn_security",
        importpath = "github.com/libp2p/go-conn-security",
        sum = "h1:q8ii9TUOtSBD1gIoKTSOZIzPFP/agPM28amrCCoeIIA=",
        version = "v0.1.0",
    )
    go_repository(
        name = "com_github_libp2p_go_libp2p_netutil",
        importpath = "github.com/libp2p/go-libp2p-netutil",
        sum = "h1:zscYDNVEcGxyUpMd0JReUZTrpMfia8PmLKcKF72EAMQ=",
        version = "v0.1.0",
    )
    go_repository(
        name = "com_github_libp2p_go_libp2p_pnet",
        importpath = "github.com/libp2p/go-libp2p-pnet",
        sum = "h1:J6htxttBipJujEjz1y0a5+eYoiPcFHhSYHH6na5f0/k=",
        version = "v0.2.0",
    )
    go_repository(
        name = "com_github_libp2p_go_libp2p_quic_transport",
        importpath = "github.com/libp2p/go-libp2p-quic-transport",
        sum = "h1:F9hxonkJvMipNim8swrvRk2uL9s8pqzHz0M6eMf8L58=",
        version = "v0.3.7",
    )
    go_repository(
        name = "com_github_libp2p_go_libp2p_routing_helpers",
        importpath = "github.com/libp2p/go-libp2p-routing-helpers",
        sum = "h1:xY61alxJ6PurSi+MXbywZpelvuU4U4p/gPTxjqCqTzY=",
        version = "v0.2.3",
    )
    go_repository(
        name = "com_github_libp2p_go_libp2p_tls",
        importpath = "github.com/libp2p/go-libp2p-tls",
        sum = "h1:Ge/2CYttU7XdkPPqQ7e3TiuMFneLie1rM/UjRxPPGsI=",
        version = "v0.1.4-0.20200421131144-8a8ad624a291",
        patch_args = ["-p1"],
        patches = [
            "@prysm//third_party:libp2p_tls.patch",  # See: https://github.com/libp2p/go-libp2p-tls/issues/66
        ],
    )
    go_repository(
        name = "com_github_libp2p_go_netroute",
        importpath = "github.com/libp2p/go-netroute",
        sum = "h1:UHhB35chwgvcRI392znJA3RCBtZ3MpE3ahNCN5MR4Xg=",
        version = "v0.1.2",
    )
    go_repository(
        name = "com_github_libp2p_go_openssl",
        importpath = "github.com/libp2p/go-openssl",
        sum = "h1:pQkejVhF0xp08D4CQUcw8t+BFJeXowja6RVcb5p++EA=",
        version = "v0.0.5",
    )
    go_repository(
        name = "com_github_libp2p_go_sockaddr",
        importpath = "github.com/libp2p/go-sockaddr",
        sum = "h1:Y4s3/jNoryVRKEBrkJ576F17CPOaMIzUeCsg7dlTDj0=",
        version = "v0.1.0",
    )
    go_repository(
        name = "com_github_libp2p_go_stream_muxer",
        importpath = "github.com/libp2p/go-stream-muxer",
        sum = "h1:Ce6e2Pyu+b5MC1k3eeFtAax0pW4gc6MosYSLV05UeLw=",
        version = "v0.0.1",
    )
    go_repository(
        name = "com_github_libp2p_go_testutil",
        importpath = "github.com/libp2p/go-testutil",
        sum = "h1:4QhjaWGO89udplblLVpgGDOQjzFlRavZOjuEnz2rLMc=",
        version = "v0.1.0",
    )
    go_repository(
        name = "com_github_lucas_clemente_quic_go",
        importpath = "github.com/lucas-clemente/quic-go",
        sum = "h1:Pu7To5/G9JoP1mwlrcIvfV8ByPBlCzif3MCl8+1W83I=",
        version = "v0.15.7",
    )
    go_repository(
        name = "com_github_lunixbochs_vtclean",
        importpath = "github.com/lunixbochs/vtclean",
        sum = "h1:xu2sLAri4lGiovBDQKxl5mrXyESr3gUr5m5SM5+LVb8=",
        version = "v1.0.0",
    )
    go_repository(
        name = "com_github_magiconair_properties",
        importpath = "github.com/magiconair/properties",
        sum = "h1:LLgXmsheXeRoUOBOjtwPQCWIYqM/LU1ayDtDePerRcY=",
        version = "v1.8.0",
    )
    go_repository(
        name = "com_github_mailru_easyjson",
        importpath = "github.com/mailru/easyjson",
        sum = "h1:W/GaMY0y69G4cFlmsC6B9sbuo2fP8OFP1ABjt4kPz+w=",
        version = "v0.0.0-20190312143242-1de009706dbe",
    )
    go_repository(
        name = "com_github_marten_seemann_qpack",
        importpath = "github.com/marten-seemann/qpack",
        sum = "h1:/0M7lkda/6mus9B8u34Asqm8ZhHAAt9Ho0vniNuVSVg=",
        version = "v0.1.0",
    )
    go_repository(
        name = "com_github_marten_seemann_qtls",
        importpath = "github.com/marten-seemann/qtls",
        sum = "h1:O0YKQxNVPaiFgMng0suWEOY2Sb4LT2sRn9Qimq3Z1IQ=",
        version = "v0.9.1",
    )
    go_repository(
        name = "com_github_mattn_go_ieproxy",
        importpath = "github.com/mattn/go-ieproxy",
        sum = "h1:oNAwILwmgWKFpuU+dXvI6dl9jG2mAWAZLX3r9s0PPiw=",
        version = "v0.0.0-20190702010315-6dee0af9227d",
    )
    go_repository(
        name = "com_github_microcosm_cc_bluemonday",
        importpath = "github.com/microcosm-cc/bluemonday",
        sum = "h1:SIYunPjnlXcW+gVfvm0IlSeR5U3WZUOLfVmqg85Go44=",
        version = "v1.0.1",
    )
    go_repository(
        name = "com_github_miekg_dns",
        importpath = "github.com/miekg/dns",
        sum = "h1:gQhy5bsJa8zTlVI8lywCTZp1lguor+xevFoYlzeCTQY=",
        version = "v1.1.28",
    )
    go_repository(
        name = "com_github_mitchellh_go_homedir",
        importpath = "github.com/mitchellh/go-homedir",
        sum = "h1:lukF9ziXFxDFPkA1vsr5zpc1XuPDn/wFntq5mG+4E0Y=",
        version = "v1.1.0",
    )
    go_repository(
        name = "com_github_mitchellh_mapstructure",
        importpath = "github.com/mitchellh/mapstructure",
        sum = "h1:mRS76wmkOn3KkKAyXDu42V+6ebnXWIztFSYGN7GeoRg=",
        version = "v1.3.2",
    )
    go_repository(
        name = "com_github_mmcloughlin_avo",
        importpath = "github.com/mmcloughlin/avo",
        sum = "h1:XLTjQs5eQIHvDj8ou86eyqBXr13UdC2Z+zDVAwfT2i0=",
        version = "v0.0.0-20190318053554-7a0eb66183da",
    )
    go_repository(
        name = "com_github_munnerz_goautoneg",
        importpath = "github.com/munnerz/goautoneg",
        sum = "h1:7PxY7LVfSZm7PEeBTyK1rj1gABdCO2mbri6GKO1cMDs=",
        version = "v0.0.0-20120707110453-a547fc61f48d",
    )
    go_repository(
        name = "com_github_mwitkow_go_conntrack",
        importpath = "github.com/mwitkow/go-conntrack",
        sum = "h1:F9x/1yl3T2AeKLr2AMdilSD8+f9bvMnNN8VS5iDtovc=",
        version = "v0.0.0-20161129095857-cc309e4a2223",
    )
    go_repository(
        name = "com_github_mxk_go_flowrate",
        importpath = "github.com/mxk/go-flowrate",
        sum = "h1:y5//uYreIhSUg3J1GEMiLbxo1LJaP8RfCpH6pymGZus=",
        version = "v0.0.0-20140419014527-cca7078d478f",
    )
    go_repository(
        name = "com_github_neelance_astrewrite",
        importpath = "github.com/neelance/astrewrite",
        sum = "h1:D6paGObi5Wud7xg83MaEFyjxQB1W5bz5d0IFppr+ymk=",
        version = "v0.0.0-20160511093645-99348263ae86",
    )
    go_repository(
        name = "com_github_neelance_sourcemap",
        importpath = "github.com/neelance/sourcemap",
        sum = "h1:eFXv9Nu1lGbrNbj619aWwZfVF5HBrm9Plte8aNptuTI=",
        version = "v0.0.0-20151028013722-8c68805598ab",
    )
    go_repository(
        name = "com_github_nytimes_gziphandler",
        importpath = "github.com/NYTimes/gziphandler",
        sum = "h1:lsxEuwrXEAokXB9qhlbKWPpo3KMLZQ5WB5WLQRW1uq0=",
        version = "v0.0.0-20170623195520-56545f4a5d46",
    )
    go_repository(
        name = "com_github_oklog_ulid",
        importpath = "github.com/oklog/ulid",
        sum = "h1:EGfNDEx6MqHz8B3uNV6QAib1UR2Lm97sHi3ocA6ESJ4=",
        version = "v1.3.1",
    )
    go_repository(
        name = "com_github_olekukonko_tablewriter",
        importpath = "github.com/olekukonko/tablewriter",
        sum = "h1:vHD/YYe1Wolo78koG299f7V/VAS08c6IpCLn+Ejf/w8=",
        version = "v0.0.4",
    )
    go_repository(
        name = "com_github_oneofone_xxhash",
        importpath = "github.com/OneOfOne/xxhash",
        sum = "h1:KMrpdQIwFcEqXDklaen+P1axHaj9BSKzvpUUfnHldSE=",
        version = "v1.2.2",
    )
    go_repository(
        name = "com_github_onsi_ginkgo",
        importpath = "github.com/onsi/ginkgo",
        sum = "h1:Iw5WCbBcaAAd0fpRb1c9r5YCylv4XDoCSigm1zLevwU=",
        version = "v1.12.0",
    )
    go_repository(
        name = "com_github_onsi_gomega",
        importpath = "github.com/onsi/gomega",
        sum = "h1:R1uwffexN6Pr340GtYRIdZmAiN4J+iw6WG4wog1DUXg=",
        version = "v1.9.0",
    )
    go_repository(
        name = "com_github_openconfig_gnmi",
        importpath = "github.com/openconfig/gnmi",
        sum = "h1:a380JP+B7xlMbEQOlha1buKhzBPXFqgFXplyWCEIGEY=",
        version = "v0.0.0-20190823184014-89b2bf29312c",
    )
    go_repository(
        name = "com_github_openconfig_reference",
        importpath = "github.com/openconfig/reference",
        sum = "h1:yHCGAHg2zMaW8olLrqEt3SAHGcEx2aJPEQWMRCyravY=",
        version = "v0.0.0-20190727015836-8dfd928c9696",
    )
    go_repository(
        name = "com_github_openzipkin_zipkin_go",
        importpath = "github.com/openzipkin/zipkin-go",
        sum = "h1:A/ADD6HaPnAKj3yS7HjGHRK77qi41Hi0DirOOIQAeIw=",
        version = "v0.1.1",
    )
    go_repository(
        name = "com_github_pelletier_go_toml",
        importpath = "github.com/pelletier/go-toml",
        sum = "h1:T5zMGML61Wp+FlcbWjRDT7yAxhJNAiPPLOFECq181zc=",
        version = "v1.2.0",
    )
    go_repository(
        name = "com_github_pierrec_lz4",
        importpath = "github.com/pierrec/lz4",
        sum = "h1:mFe7ttWaflA46Mhqh+jUfjp2qTbPYxLB2/OyBppH9dg=",
        version = "v2.4.1+incompatible",
    )
    go_repository(
        name = "com_github_pmezard_go_difflib",
        importpath = "github.com/pmezard/go-difflib",
        sum = "h1:4DBwDE0NGyQoBHbLQYPwSUPoCMWR5BEzIk/f1lZbAQM=",
        version = "v1.0.0",
    )
    go_repository(
        name = "com_github_prometheus_tsdb",
        importpath = "github.com/prometheus/tsdb",
        sum = "h1:If5rVCMTp6W2SiRAQFlbpJNgVlgMEd+U2GZckwK38ic=",
        version = "v0.10.0",
    )
    go_repository(
        name = "com_github_puerkitobio_purell",
        importpath = "github.com/PuerkitoBio/purell",
        sum = "h1:0GoNN3taZV6QI81IXgCbxMyEaJDXMSIjArYBCYzVVvs=",
        version = "v1.0.0",
    )
    go_repository(
        name = "com_github_puerkitobio_urlesc",
        importpath = "github.com/PuerkitoBio/urlesc",
        sum = "h1:JCHLVE3B+kJde7bIEo5N4J+ZbLhp0J1Fs+ulyRws4gE=",
        version = "v0.0.0-20160726150825-5bd2802263f2",
    )
    go_repository(
        name = "com_github_rcrowley_go_metrics",
        importpath = "github.com/rcrowley/go-metrics",
        sum = "h1:dY6ETXrvDG7Sa4vE8ZQG4yqWg6UnOcbqTAahkV813vQ=",
        version = "v0.0.0-20190826022208-cac0b30c2563",
    )
    go_repository(
        name = "com_github_rogpeppe_fastuuid",
        importpath = "github.com/rogpeppe/fastuuid",
        sum = "h1:Ppwyp6VYCF1nvBTXL3trRso7mXMlRrw9ooo375wvi2s=",
        version = "v1.2.0",
    )
    go_repository(
        name = "com_github_rogpeppe_go_internal",
        importpath = "github.com/rogpeppe/go-internal",
        sum = "h1:RR9dF3JtopPvtkroDZuVD7qquD0bnHlKSqaQhgwt8yk=",
        version = "v1.3.0",
    )
    go_repository(
        name = "com_github_rs_xhandler",
        importpath = "github.com/rs/xhandler",
        sum = "h1:3hxavr+IHMsQBrYUPQM5v0CgENFktkkbg1sfpgM3h20=",
        version = "v0.0.0-20160618193221-ed27b6fd6521",
    )
    go_repository(
        name = "com_github_russross_blackfriday",
        importpath = "github.com/russross/blackfriday",
        sum = "h1:HyvC0ARfnZBqnXwABFeSZHpKvJHJJfPz81GNueLj0oo=",
        version = "v1.5.2",
    )
    go_repository(
        name = "com_github_satori_go_uuid",
        importpath = "github.com/satori/go.uuid",
        sum = "h1:gQZ0qzfKHQIybLANtM3mBXNUtOfsCFXeTsnBqCsx1KM=",
        version = "v1.2.1-0.20181028125025-b2ce2384e17b",
    )
    go_repository(
        name = "com_github_sergi_go_diff",
        importpath = "github.com/sergi/go-diff",
        sum = "h1:Kpca3qRNrduNnOQeazBd0ysaKrUJiIuISHxogkT9RPQ=",
        version = "v1.0.0",
    )
    go_repository(
        name = "com_github_shopify_sarama",
        importpath = "github.com/Shopify/sarama",
        sum = "h1:3jnfWKD7gVwbB1KSy/lE0szA9duPuSFLViK0o/d3DgA=",
        version = "v1.26.1",
    )
    go_repository(
        name = "com_github_shopify_toxiproxy",
        importpath = "github.com/Shopify/toxiproxy",
        sum = "h1:TKdv8HiTLgE5wdJuEML90aBgNWsokNbMijUGhmcoBJc=",
        version = "v2.1.4+incompatible",
    )
    go_repository(
        name = "com_github_shurcool_component",
        importpath = "github.com/shurcooL/component",
        sum = "h1:Fth6mevc5rX7glNLpbAMJnqKlfIkcTjZCSHEeqvKbcI=",
        version = "v0.0.0-20170202220835-f88ec8f54cc4",
    )
    go_repository(
        name = "com_github_shurcool_events",
        importpath = "github.com/shurcooL/events",
        sum = "h1:vabduItPAIz9px5iryD5peyx7O3Ya8TBThapgXim98o=",
        version = "v0.0.0-20181021180414-410e4ca65f48",
    )
    go_repository(
        name = "com_github_shurcool_github_flavored_markdown",
        importpath = "github.com/shurcooL/github_flavored_markdown",
        sum = "h1:qb9IthCFBmROJ6YBS31BEMeSYjOscSiG+EO+JVNTz64=",
        version = "v0.0.0-20181002035957-2122de532470",
    )
    go_repository(
        name = "com_github_shurcool_go",
        importpath = "github.com/shurcooL/go",
        sum = "h1:MZM7FHLqUHYI0Y/mQAt3d2aYa0SiNms/hFqC9qJYolM=",
        version = "v0.0.0-20180423040247-9e1955d9fb6e",
    )
    go_repository(
        name = "com_github_shurcool_go_goon",
        importpath = "github.com/shurcooL/go-goon",
        sum = "h1:llrF3Fs4018ePo4+G/HV/uQUqEI1HMDjCeOf2V6puPc=",
        version = "v0.0.0-20170922171312-37c2f522c041",
    )
    go_repository(
        name = "com_github_shurcool_gofontwoff",
        importpath = "github.com/shurcooL/gofontwoff",
        sum = "h1:Yoy/IzG4lULT6qZg62sVC+qyBL8DQkmD2zv6i7OImrc=",
        version = "v0.0.0-20180329035133-29b52fc0a18d",
    )
    go_repository(
        name = "com_github_shurcool_gopherjslib",
        importpath = "github.com/shurcooL/gopherjslib",
        sum = "h1:UOk+nlt1BJtTcH15CT7iNO7YVWTfTv/DNwEAQHLIaDQ=",
        version = "v0.0.0-20160914041154-feb6d3990c2c",
    )
    go_repository(
        name = "com_github_shurcool_highlight_diff",
        importpath = "github.com/shurcooL/highlight_diff",
        sum = "h1:vYEG87HxbU6dXj5npkeulCS96Dtz5xg3jcfCgpcvbIw=",
        version = "v0.0.0-20170515013008-09bb4053de1b",
    )
    go_repository(
        name = "com_github_shurcool_highlight_go",
        importpath = "github.com/shurcooL/highlight_go",
        sum = "h1:7pDq9pAMCQgRohFmd25X8hIH8VxmT3TaDm+r9LHxgBk=",
        version = "v0.0.0-20181028180052-98c3abbbae20",
    )
    go_repository(
        name = "com_github_shurcool_home",
        importpath = "github.com/shurcooL/home",
        sum = "h1:MPblCbqA5+z6XARjScMfz1TqtJC7TuTRj0U9VqIBs6k=",
        version = "v0.0.0-20181020052607-80b7ffcb30f9",
    )
    go_repository(
        name = "com_github_shurcool_htmlg",
        importpath = "github.com/shurcooL/htmlg",
        sum = "h1:crYRwvwjdVh1biHzzciFHe8DrZcYrVcZFlJtykhRctg=",
        version = "v0.0.0-20170918183704-d01228ac9e50",
    )
    go_repository(
        name = "com_github_shurcool_httperror",
        importpath = "github.com/shurcooL/httperror",
        sum = "h1:eHRtZoIi6n9Wo1uR+RU44C247msLWwyA89hVKwRLkMk=",
        version = "v0.0.0-20170206035902-86b7830d14cc",
    )
    go_repository(
        name = "com_github_shurcool_httpfs",
        importpath = "github.com/shurcooL/httpfs",
        sum = "h1:SWV2fHctRpRrp49VXJ6UZja7gU9QLHwRpIPBN89SKEo=",
        version = "v0.0.0-20171119174359-809beceb2371",
    )
    go_repository(
        name = "com_github_shurcool_httpgzip",
        importpath = "github.com/shurcooL/httpgzip",
        sum = "h1:fxoFD0in0/CBzXoyNhMTjvBZYW6ilSnTw7N7y/8vkmM=",
        version = "v0.0.0-20180522190206-b1c53ac65af9",
    )
    go_repository(
        name = "com_github_shurcool_issues",
        importpath = "github.com/shurcooL/issues",
        sum = "h1:T4wuULTrzCKMFlg3HmKHgXAF8oStFb/+lOIupLV2v+o=",
        version = "v0.0.0-20181008053335-6292fdc1e191",
    )
    go_repository(
        name = "com_github_shurcool_issuesapp",
        importpath = "github.com/shurcooL/issuesapp",
        sum = "h1:Y+TeIabU8sJD10Qwd/zMty2/LEaT9GNDaA6nyZf+jgo=",
        version = "v0.0.0-20180602232740-048589ce2241",
    )
    go_repository(
        name = "com_github_shurcool_notifications",
        importpath = "github.com/shurcooL/notifications",
        sum = "h1:TQVQrsyNaimGwF7bIhzoVC9QkKm4KsWd8cECGzFx8gI=",
        version = "v0.0.0-20181007000457-627ab5aea122",
    )
    go_repository(
        name = "com_github_shurcool_octicon",
        importpath = "github.com/shurcooL/octicon",
        sum = "h1:bu666BQci+y4S0tVRVjsHUeRon6vUXmsGBwdowgMrg4=",
        version = "v0.0.0-20181028054416-fa4f57f9efb2",
    )
    go_repository(
        name = "com_github_shurcool_reactions",
        importpath = "github.com/shurcooL/reactions",
        sum = "h1:LneqU9PHDsg/AkPDU3AkqMxnMYL+imaqkpflHu73us8=",
        version = "v0.0.0-20181006231557-f2e0b4ca5b82",
    )
    go_repository(
        name = "com_github_shurcool_users",
        importpath = "github.com/shurcooL/users",
        sum = "h1:YGaxtkYjb8mnTvtufv2LKLwCQu2/C7qFB7UtrOlTWOY=",
        version = "v0.0.0-20180125191416-49c67e49c537",
    )
    go_repository(
        name = "com_github_shurcool_webdavfs",
        importpath = "github.com/shurcooL/webdavfs",
        sum = "h1:JtcyT0rk/9PKOdnKQzuDR+FSjh7SGtJwpgVpfZBRKlQ=",
        version = "v0.0.0-20170829043945-18c3829fa133",
    )
    go_repository(
        name = "com_github_smola_gocompat",
        importpath = "github.com/smola/gocompat",
        sum = "h1:6b1oIMlUXIpz//VKEDzPVBK8KG7beVwmHIUEBIs/Pns=",
        version = "v0.2.0",
    )
    go_repository(
        name = "com_github_sourcegraph_annotate",
        importpath = "github.com/sourcegraph/annotate",
        sum = "h1:yKm7XZV6j9Ev6lojP2XaIshpT4ymkqhMeSghO5Ps00E=",
        version = "v0.0.0-20160123013949-f4cad6c6324d",
    )
    go_repository(
        name = "com_github_sourcegraph_syntaxhighlight",
        importpath = "github.com/sourcegraph/syntaxhighlight",
        sum = "h1:qpG93cPwA5f7s/ZPBJnGOYQNK/vKsaDaseuKT5Asee8=",
        version = "v0.0.0-20170531221838-bd320f5d308e",
    )
    go_repository(
        name = "com_github_spacemonkeygo_openssl",
        importpath = "github.com/spacemonkeygo/openssl",
        sum = "h1:/eS3yfGjQKG+9kayBkj0ip1BGhq6zJ3eaVksphxAaek=",
        version = "v0.0.0-20181017203307-c2dcc5cca94a",
    )
    go_repository(
        name = "com_github_spacemonkeygo_spacelog",
        importpath = "github.com/spacemonkeygo/spacelog",
        sum = "h1:RC6RW7j+1+HkWaX/Yh71Ee5ZHaHYt7ZP4sQgUrm6cDU=",
        version = "v0.0.0-20180420211403-2296661a0572",
    )
    go_repository(
        name = "com_github_spf13_afero",
        importpath = "github.com/spf13/afero",
        sum = "h1:5jhuqJyZCZf2JRofRvN/nIFgIWNzPa3/Vz8mYylgbWc=",
        version = "v1.2.2",
    )
    go_repository(
        name = "com_github_spf13_cast",
        importpath = "github.com/spf13/cast",
        sum = "h1:oget//CVOEoFewqQxwr0Ej5yjygnqGkvggSE/gB35Q8=",
        version = "v1.3.0",
    )
    go_repository(
        name = "com_github_spf13_jwalterweatherman",
        importpath = "github.com/spf13/jwalterweatherman",
        sum = "h1:XHEdyB+EcvlqZamSM4ZOMGlc93t6AcsBEu9Gc1vn7yk=",
        version = "v1.0.0",
    )
    go_repository(
        name = "com_github_spf13_viper",
        importpath = "github.com/spf13/viper",
        sum = "h1:VUFqw5KcqRf7i70GOzW7N+Q7+gxVBkSSqiXB12+JQ4M=",
        version = "v1.3.2",
    )
    go_repository(
        name = "com_github_src_d_envconfig",
        importpath = "github.com/src-d/envconfig",
        sum = "h1:/AJi6DtjFhZKNx3OB2qMsq7y4yT5//AeSZIe7rk+PX8=",
        version = "v1.0.0",
    )
    go_repository(
        name = "com_github_stackexchange_wmi",
        importpath = "github.com/StackExchange/wmi",
        sum = "h1:fLjPD/aNc3UIOA6tDi6QXUemppXK3P9BI7mr2hd6gx8=",
        version = "v0.0.0-20180116203802-5d049714c4a6",
    )
    go_repository(
        name = "com_github_status_im_keycard_go",
        importpath = "github.com/status-im/keycard-go",
        sum = "h1:Oo2KZNP70KE0+IUJSidPj/BFS/RXNHmKIJOdckzml2E=",
        version = "v0.0.0-20200402102358-957c09536969",
    )
    go_repository(
        name = "com_github_steakknife_bloomfilter",
        importpath = "github.com/steakknife/bloomfilter",
        sum = "h1:gIlAHnH1vJb5vwEjIp5kBj/eu99p/bl0Ay2goiPe5xE=",
        version = "v0.0.0-20180922174646-6819c0d2a570",
    )
    go_repository(
        name = "com_github_steakknife_hamming",
        importpath = "github.com/steakknife/hamming",
        sum = "h1:njlZPzLwU639dk2kqnCPPv+wNjq7Xb6EfUxe/oX0/NM=",
        version = "v0.0.0-20180906055917-c99c65617cd3",
    )
    go_repository(
        name = "com_github_stretchr_objx",
        importpath = "github.com/stretchr/objx",
        sum = "h1:2vfRuCMp5sSVIDSqO8oNnWJq7mPa6KVP3iPIwFBuy8A=",
        version = "v0.1.1",
    )
    go_repository(
        name = "com_github_stretchr_testify",
        importpath = "github.com/stretchr/testify",
        sum = "h1:nOGnQDM7FYENwehXlg/kFVnos3rEvtKTjRvOWSzb6H4=",
        version = "v1.5.1",
    )
    go_repository(
        name = "com_github_tarm_serial",
        importpath = "github.com/tarm/serial",
        sum = "h1:UyzmZLoiDWMRywV4DUYb9Fbt8uiOSooupjTq10vpvnU=",
        version = "v0.0.0-20180830185346-98f6abe2eb07",
    )
    go_repository(
        name = "com_github_templexxx_cpufeat",
        importpath = "github.com/templexxx/cpufeat",
        sum = "h1:89CEmDvlq/F7SJEOqkIdNDGJXrQIhuIx9D2DBXjavSU=",
        version = "v0.0.0-20180724012125-cef66df7f161",
    )
    go_repository(
        name = "com_github_templexxx_xor",
        importpath = "github.com/templexxx/xor",
        sum = "h1:fj5tQ8acgNUr6O8LEplsxDhUIe2573iLkJc+PqnzZTI=",
        version = "v0.0.0-20191217153810-f85b25db303b",
    )
    go_repository(
        name = "com_github_tjfoc_gmsm",
        importpath = "github.com/tjfoc/gmsm",
        sum = "h1:i7c6Za/IlgBvnGxYpfD7L3TGuaS+v6oGcgq+J9/ecEA=",
        version = "v1.3.0",
    )
    go_repository(
        name = "com_github_tyler_smith_go_bip39",
        importpath = "github.com/tyler-smith/go-bip39",
        sum = "h1:+t3w+KwLXO6154GNJY+qUtIxLTmFjfUmpguQT1OlOT8=",
        version = "v1.0.2",
    )
    go_repository(
        name = "com_github_ugorji_go_codec",
        importpath = "github.com/ugorji/go/codec",
        sum = "h1:3SVOIvH7Ae1KRYyQWRjXWJEA9sS/c/pjvH++55Gr648=",
        version = "v0.0.0-20181204163529-d75b2dcb6bc8",
    )
    go_repository(
        name = "com_github_viant_assertly",
        importpath = "github.com/viant/assertly",
        sum = "h1:5x1GzBaRteIwTr5RAGFVG14uNeRFxVNbXPWrK2qAgpc=",
        version = "v0.4.8",
    )
    go_repository(
        name = "com_github_viant_toolbox",
        importpath = "github.com/viant/toolbox",
        sum = "h1:6TteTDQ68CjgcCe8wH3D3ZhUQQOJXMTbj/D9rkk2a1k=",
        version = "v0.24.0",
    )
    go_repository(
        name = "com_github_victoriametrics_fastcache",
        importpath = "github.com/VictoriaMetrics/fastcache",
        sum = "h1:4y6y0G8PRzszQUYIQHHssv/jgPHAb5qQuuDNdCbyAgw=",
        version = "v1.5.7",
    )
    go_repository(
        name = "com_github_wangjia184_sortedset",
        importpath = "github.com/wangjia184/sortedset",
        sum = "h1:kZiWylALnUy4kzoKJemjH8eqwCl3RjW1r1ITCjjW7G8=",
        version = "v0.0.0-20160527075905-f5d03557ba30",
    )
    go_repository(
        name = "com_github_wealdtech_go_eth2_types",
        importpath = "github.com/wealdtech/go-eth2-types",
        sum = "h1:ggrbQ5HeFcxVm20zxVWr8Sc3uCditaetzWB/Ax/4g0w=",
        version = "v1.0.0",
    )
    go_repository(
        name = "com_github_wealdtech_go_eth2_wallet_nd",
        importpath = "github.com/wealdtech/go-eth2-wallet-nd",
        sum = "h1:DD7QRS3mPS6GH0vNFn2DcJ3mHRgc+gtQ0Uq189pWZ00=",
        version = "v1.8.0",
    )
    go_repository(
        name = "com_github_wealdtech_go_eth2_wallet_store_scratch",
        importpath = "github.com/wealdtech/go-eth2-wallet-store-scratch",
        sum = "h1:0cKttlJ5QONJ2ZndVLUVv3RhbEaSU0TKvOI2BIB9j60=",
        version = "v1.3.3",
    )
    go_repository(
        name = "com_github_wealdtech_go_eth2_wallet_types",
        importpath = "github.com/wealdtech/go-eth2-wallet-types",
        sum = "h1:iQx3MxMQQwoEfyPDHy5vtKYVtrUjY4nzEODbUPcz2bg=",
        version = "v1.10.0",
    )
    go_repository(
        name = "com_github_whyrusleeping_go_smux_multiplex",
        importpath = "github.com/whyrusleeping/go-smux-multiplex",
        sum = "h1:iqksILj8STw03EJQe7Laj4ubnw+ojOyik18cd5vPL1o=",
        version = "v3.0.16+incompatible",
    )
    go_repository(
        name = "com_github_whyrusleeping_go_smux_multistream",
        importpath = "github.com/whyrusleeping/go-smux-multistream",
        sum = "h1:BdYHctE9HJZLquG9tpTdwWcbG4FaX6tVKPGjCGgiVxo=",
        version = "v2.0.2+incompatible",
    )
    go_repository(
        name = "com_github_whyrusleeping_go_smux_yamux",
        importpath = "github.com/whyrusleeping/go-smux-yamux",
        sum = "h1:nVkExQ7pYlN9e45LcqTCOiDD0904fjtm0flnHZGbXkw=",
        version = "v2.0.9+incompatible",
    )
    go_repository(
        name = "com_github_whyrusleeping_mdns",
        importpath = "github.com/whyrusleeping/mdns",
        sum = "h1:Y1/FEOpaCpD21WxrmfeIYCFPuVPRCY2XZTWzTNHGw30=",
        version = "v0.0.0-20190826153040-b9b60ed33aa9",
    )
    go_repository(
        name = "com_github_whyrusleeping_yamux",
        importpath = "github.com/whyrusleeping/yamux",
        sum = "h1:PzUrk7/Z0g/N5V4/+DesmKXYcCToALgj+SbATgs0B34=",
        version = "v1.2.0",
    )
    go_repository(
        name = "com_github_wsddn_go_ecdh",
        importpath = "github.com/wsddn/go-ecdh",
        sum = "h1:1cngl9mPEoITZG8s8cVcUy5CeIBYhEESkOB7m6Gmkrk=",
        version = "v0.0.0-20161211032359-48726bab9208",
    )
    go_repository(
        name = "com_github_xdg_scram",
        importpath = "github.com/xdg/scram",
        sum = "h1:u40Z8hqBAAQyv+vATcGgV0YCnDjqSL7/q/JyPhhJSPk=",
        version = "v0.0.0-20180814205039-7eeb5667e42c",
    )
    go_repository(
        name = "com_github_xdg_stringprep",
        importpath = "github.com/xdg/stringprep",
        sum = "h1:d9X0esnoa3dFsV0FG35rAT0RIhYFlPq7MiP+DW89La0=",
        version = "v1.0.0",
    )
    go_repository(
        name = "com_github_xordataexchange_crypt",
        importpath = "github.com/xordataexchange/crypt",
        sum = "h1:ESFSdwYZvkeru3RtdrYueztKhOBCSAAzS4Gf+k0tEow=",
        version = "v0.0.3-0.20170626215501-b2862e3d0a77",
    )
    go_repository(
        name = "com_github_xtaci_kcp_go",
        importpath = "github.com/xtaci/kcp-go",
        sum = "h1:TN1uey3Raw0sTz0Fg8GkfM0uH3YwzhnZWQ1bABv5xAg=",
        version = "v5.4.20+incompatible",
    )
    go_repository(
        name = "com_github_xtaci_lossyconn",
        importpath = "github.com/xtaci/lossyconn",
        sum = "h1:J0GxkO96kL4WF+AIT3M4mfUVinOCPgf2uUWYFUzN0sM=",
        version = "v0.0.0-20190602105132-8df528c0c9ae",
    )
    go_repository(
        name = "com_github_yuin_goldmark",
        importpath = "github.com/yuin/goldmark",
        sum = "h1:nqDD4MMMQA0lmWq03Z2/myGPYLQoXtmi0rGVs95ntbo=",
        version = "v1.1.27",
    )
    go_repository(
        name = "com_shuralyov_dmitri_app_changes",
        importpath = "dmitri.shuralyov.com/app/changes",
        sum = "h1:hJiie5Bf3QucGRa4ymsAUOxyhYwGEz1xrsVk0P8erlw=",
        version = "v0.0.0-20180602232624-0a106ad413e3",
    )
    go_repository(
        name = "com_shuralyov_dmitri_gpu_mtl",
        importpath = "dmitri.shuralyov.com/gpu/mtl",
        sum = "h1:VpgP7xuJadIUuKccphEpTJnWhS2jkQyMt6Y7pJCD7fY=",
        version = "v0.0.0-20190408044501-666a987793e9",
    )
    go_repository(
        name = "com_shuralyov_dmitri_html_belt",
        importpath = "dmitri.shuralyov.com/html/belt",
        sum = "h1:SPOUaucgtVls75mg+X7CXigS71EnsfVUK/2CgVrwqgw=",
        version = "v0.0.0-20180602232347-f7d459c86be0",
    )
    go_repository(
        name = "com_shuralyov_dmitri_service_change",
        importpath = "dmitri.shuralyov.com/service/change",
        sum = "h1:GvWw74lx5noHocd+f6HBMXK6DuggBB1dhVkuGZbv7qM=",
        version = "v0.0.0-20181023043359-a85b471d5412",
    )
    go_repository(
        name = "com_shuralyov_dmitri_state",
        importpath = "dmitri.shuralyov.com/state",
        sum = "h1:ivON6cwHK1OH26MZyWDCnbTRZZf0IhNsENoNAKFS1g4=",
        version = "v0.0.0-20180228185332-28bcc343414c",
    )
    go_repository(
        name = "com_sourcegraph_sourcegraph_go_diff",
        importpath = "sourcegraph.com/sourcegraph/go-diff",
        sum = "h1:eTiIR0CoWjGzJcnQ3OkhIl/b9GJovq4lSAVRt0ZFEG8=",
        version = "v0.5.0",
    )
    go_repository(
        name = "com_sourcegraph_sqs_pbtypes",
        importpath = "sourcegraph.com/sqs/pbtypes",
        sum = "h1:JPJh2pk3+X4lXAkZIk2RuE/7/FoK9maXw+TNPJhVS/c=",
        version = "v0.0.0-20180604144634-d3ebe8f20ae4",
    )
    go_repository(
        name = "in_gopkg_alecthomas_kingpin_v2",
        importpath = "gopkg.in/alecthomas/kingpin.v2",
        sum = "h1:jMFz6MfLP0/4fUyZle81rXUoxOBFi19VUFKVDOQfozc=",
        version = "v2.2.6",
    )
    go_repository(
        name = "in_gopkg_bsm_ratelimit_v1",
        importpath = "gopkg.in/bsm/ratelimit.v1",
        sum = "h1:stTHdEoWg1pQ8riaP5ROrjS6zy6wewH/Q2iwnLCQUXY=",
        version = "v1.0.0-20160220154919-db14e161995a",
    )
    go_repository(
        name = "in_gopkg_check_v1",
        importpath = "gopkg.in/check.v1",
        sum = "h1:YR8cESwS4TdDjEe65xsg0ogRM/Nc3DYOhEAlW+xobZo=",
        version = "v1.0.0-20190902080502-41f04d3bba15",
    )
    go_repository(
        name = "in_gopkg_errgo_v2",
        importpath = "gopkg.in/errgo.v2",
        sum = "h1:0vLT13EuvQ0hNvakwLuFZ/jYrLp5F3kcWHXdRggjCE8=",
        version = "v2.1.0",
    )
    go_repository(
        name = "in_gopkg_fsnotify_v1",
        importpath = "gopkg.in/fsnotify.v1",
        sum = "h1:xOHLXZwVvI9hhs+cLKq5+I5onOuwQLhQwiu63xxlHs4=",
        version = "v1.4.7",
    )
    go_repository(
        name = "in_gopkg_jcmturner_aescts_v1",
        importpath = "gopkg.in/jcmturner/aescts.v1",
        sum = "h1:cVVZBK2b1zY26haWB4vbBiZrfFQnfbTVrE3xZq6hrEw=",
        version = "v1.0.1",
    )
    go_repository(
        name = "in_gopkg_jcmturner_dnsutils_v1",
        importpath = "gopkg.in/jcmturner/dnsutils.v1",
        sum = "h1:cIuC1OLRGZrld+16ZJvvZxVJeKPsvd5eUIvxfoN5hSM=",
        version = "v1.0.1",
    )
    go_repository(
        name = "in_gopkg_jcmturner_goidentity_v3",
        importpath = "gopkg.in/jcmturner/goidentity.v3",
        sum = "h1:1duIyWiTaYvVx3YX2CYtpJbUFd7/UuPYCfgXtQ3VTbI=",
        version = "v3.0.0",
    )
    go_repository(
        name = "in_gopkg_jcmturner_gokrb5_v7",
        importpath = "gopkg.in/jcmturner/gokrb5.v7",
        sum = "h1:a9tsXlIDD9SKxotJMK3niV7rPZAJeX2aD/0yg3qlIrg=",
        version = "v7.5.0",
    )
    go_repository(
        name = "in_gopkg_jcmturner_rpc_v1",
        importpath = "gopkg.in/jcmturner/rpc.v1",
        sum = "h1:QHIUxTX1ISuAv9dD2wJ9HWQVuWDX/Zc0PfeC2tjc4rU=",
        version = "v1.1.0",
    )
    go_repository(
        name = "in_gopkg_redis_v4",
        importpath = "gopkg.in/redis.v4",
        sum = "h1:y3XbwQAiHwgNLUng56mgWYK39vsPqo8sT84XTEcxjr0=",
        version = "v4.2.4",
    )
    go_repository(
        name = "in_gopkg_src_d_go_cli_v0",
        importpath = "gopkg.in/src-d/go-cli.v0",
        sum = "h1:mXa4inJUuWOoA4uEROxtJ3VMELMlVkIxIfcR0HBekAM=",
        version = "v0.0.0-20181105080154-d492247bbc0d",
    )
    go_repository(
        name = "in_gopkg_src_d_go_log_v1",
        importpath = "gopkg.in/src-d/go-log.v1",
        sum = "h1:heWvX7J6qbGWbeFS/aRmiy1eYaT+QMV6wNvHDyMjQV4=",
        version = "v1.0.1",
    )
    go_repository(
        name = "in_gopkg_tomb_v1",
        importpath = "gopkg.in/tomb.v1",
        sum = "h1:uRGJdciOHaEIrze2W8Q3AKkepLTh2hOroT7a+7czfdQ=",
        version = "v1.0.0-20141024135613-dd632973f1e7",
    )
    go_repository(
        name = "io_k8s_gengo",
        importpath = "k8s.io/gengo",
        sum = "h1:4s3/R4+OYYYUKptXPhZKjQ04WJ6EhQQVFdjOFvCazDk=",
        version = "v0.0.0-20190128074634-0689ccc1d7d6",
    )
    go_repository(
        name = "io_k8s_klog_v2",
        importpath = "k8s.io/klog/v2",
        sum = "h1:Foj74zO6RbjjP4hBEKjnYtjjAhGg4jNynUdYF6fJrok=",
        version = "v2.0.0",
    )
    go_repository(
        name = "io_k8s_kube_openapi",
        importpath = "k8s.io/kube-openapi",
        sum = "h1:Oh3Mzx5pJ+yIumsAD0MOECPVeXsVot0UkiaCGVyfGQY=",
        version = "v0.0.0-20200410145947-61e04a5be9a6",
    )
    go_repository(
        name = "io_k8s_sigs_structured_merge_diff_v3",
        importpath = "sigs.k8s.io/structured-merge-diff/v3",
        sum = "h1:dOmIZBMfhcHS09XZkMyUgkq5trg3/jRyJYFZUiaOp8E=",
        version = "v3.0.0",
    )
    go_repository(
        name = "io_rsc_pdf",
        importpath = "rsc.io/pdf",
        sum = "h1:k1MczvYDUvJBe93bYd7wrZLLUEcLZAuF824/I4e5Xr4=",
        version = "v0.1.1",
    )
    go_repository(
        name = "io_rsc_quote_v3",
        importpath = "rsc.io/quote/v3",
        sum = "h1:9JKUTTIUgS6kzR9mK1YuGKv6Nl+DijDNIc0ghT58FaY=",
        version = "v3.1.0",
    )
    go_repository(
        name = "io_rsc_sampler",
        importpath = "rsc.io/sampler",
        sum = "h1:7uVkIFmeBqHfdjD+gZwtXXI+RODJ2Wc4O7MPEh/QiW4=",
        version = "v1.3.0",
    )
    go_repository(
        name = "org_apache_git_thrift_git",
        importpath = "git.apache.org/thrift.git",
        sum = "h1:OR8VhtwhcAI3U48/rzBsVOuHi0zDPzYI1xASVcdSgR8=",
        version = "v0.0.0-20180902110319-2566ecd5d999",
    )
    go_repository(
        name = "org_go4",
        importpath = "go4.org",
        sum = "h1:+hE86LblG4AyDgwMCLTE6FOlM9+qjHSYS+rKqxUVdsM=",
        version = "v0.0.0-20180809161055-417644f6feb5",
    )
    go_repository(
        name = "org_go4_grpc",
        importpath = "grpc.go4.org",
        sum = "h1:tmXTu+dfa+d9Evp8NpJdgOy6+rt8/x4yG7qPBrtNfLY=",
        version = "v0.0.0-20170609214715-11d0a25b4919",
    )
    go_repository(
        name = "org_golang_google_appengine",
        importpath = "google.golang.org/appengine",
        sum = "h1:tycE03LOZYQNhDpS27tcQdAzLCVMaj7QT2SXxebnpCM=",
        version = "v1.6.5",
    )
    go_repository(
        name = "org_golang_google_genproto",
        importpath = "google.golang.org/genproto",
        sum = "h1:nl5tymnV+50ACFZUDAP+xFCe3Zh3SWdMDx+ernZSKNA=",
        version = "v0.0.0-20200528191852-705c0b31589b",
    )
    go_repository(
        name = "org_golang_google_protobuf",
        importpath = "google.golang.org/protobuf",
        sum = "h1:UhZDfRO8JRQru4/+LlLE0BRKGF8L+PICnvYZmx/fEGA=",
        version = "v1.24.0",
    )
    go_repository(
        name = "org_golang_x_arch",
        importpath = "golang.org/x/arch",
        sum = "h1:Rx/HTKi09myZ25t1SOlDHmHOy/mKxNAcu0hP1oPX9qM=",
        version = "v0.0.0-20190312162104-788fe5ffcd8c",
    )
    go_repository(
        name = "org_golang_x_build",
        importpath = "golang.org/x/build",
        sum = "h1:E2M5QgjZ/Jg+ObCQAudsXxuTsLj7Nl5RV/lZcQZmKSo=",
        version = "v0.0.0-20190111050920-041ab4dc3f9d",
    )
    go_repository(
        name = "org_golang_x_image",
        importpath = "golang.org/x/image",
        sum = "h1:+qEpEAPhDZ1o0x3tHzZTQDArnOixOzGD9HUJfcg0mb4=",
        version = "v0.0.0-20190802002840-cff245a6509b",
    )
    go_repository(
        name = "org_golang_x_mobile",
        importpath = "golang.org/x/mobile",
        sum = "h1:4+4C/Iv2U4fMZBiMCc98MG1In4gJY5YRhtpDNeDeHWs=",
        version = "v0.0.0-20190719004257-d2bd2a29d028",
    )
    go_repository(
        name = "org_golang_x_perf",
        importpath = "golang.org/x/perf",
        sum = "h1:xYq6+9AtI+xP3M4r0N1hCkHrInHDBohhquRgx9Kk6gI=",
        version = "v0.0.0-20180704124530-6e6d33e29852",
    )
    go_repository(
        name = "org_golang_x_tools",
        importpath = "golang.org/x/tools",
        sum = "h1:jTL1CJ2kmavapMVdBKy6oVrhBHByRCMfykS45+lEFQk=",
        version = "v0.0.0-20200528185414-6be401e3f76e",
    )
    go_repository(
        name = "org_uber_go_atomic",
        importpath = "go.uber.org/atomic",
        sum = "h1:Ezj3JGmsOnG1MoRWQkPBsKLe9DwWD9QeXzTRzzldNVk=",
        version = "v1.6.0",
    )
    go_repository(
        name = "org_uber_go_goleak",
        importpath = "go.uber.org/goleak",
        sum = "h1:qsup4IcBdlmsnGfqyLl4Ntn3C2XCCuKAE7DwHpScyUo=",
        version = "v1.0.0",
    )
    go_repository(
        name = "org_uber_go_multierr",
        importpath = "go.uber.org/multierr",
        sum = "h1:KCa4XfM8CWFCpxXRGok+Q0SS/0XBhMDbHHGABQLvD2A=",
        version = "v1.5.0",
    )
    go_repository(
        name = "org_uber_go_tools",
        importpath = "go.uber.org/tools",
        sum = "h1:0mgffUl7nfd+FpvXMVz4IDEaUSmT1ysygQC7qYo7sG4=",
        version = "v0.0.0-20190618225709-2cfd321de3ee",
    )
    go_repository(
        name = "org_uber_go_zap",
        importpath = "go.uber.org/zap",
        sum = "h1:ZZCA22JRF2gQE5FoNmhmrf7jeJJ2uhqDUNRYKm8dvmM=",
        version = "v1.15.0",
    )
    go_repository(
        name = "tools_gotest",
        importpath = "gotest.tools",
        sum = "h1:VsBPFP1AI068pPrMxtb/S8Zkgf9xEmTLJjfM+P5UIEo=",
        version = "v2.2.0+incompatible",
    )
    go_repository(
        name = "com_github_prysmaticlabs_prombbolt",
        importpath = "github.com/prysmaticlabs/prombbolt",
        sum = "h1:bVD46NhbqEE6bsIqj42TCS3ELUdumti3WfAw9DXNtkg=",
        version = "v0.0.0-20200324184628-09789ef63796",
    )
    go_repository(
        name = "com_github_burntsushi_toml",
        importpath = "github.com/BurntSushi/toml",
        sum = "h1:WXkYYl6Yr3qBf1K79EBnL4mak0OimBfB0XUf9Vl28OQ=",
        version = "v0.3.1",
    )
    go_repository(
        name = "com_github_cpuguy83_go_md2man_v2",
        importpath = "github.com/cpuguy83/go-md2man/v2",
        sum = "h1:U+s90UTSYgptZMwQh2aRr3LuazLJIa+Pg3Kc1ylSYVY=",
        version = "v2.0.0-20190314233015-f79a8a8ca69d",
    )
    go_repository(
        name = "com_github_russross_blackfriday_v2",
        importpath = "github.com/russross/blackfriday/v2",
        sum = "h1:lPqVAte+HuHNfhJ/0LC98ESWRz8afy9tM/0RK8m9o+Q=",
        version = "v2.0.1",
    )
    go_repository(
        name = "com_github_shurcool_sanitized_anchor_name",
        importpath = "github.com/shurcooL/sanitized_anchor_name",
        sum = "h1:PdmoCO6wvbs+7yrJyMORt4/BmY5IYyJwS/kOiWx8mHo=",
        version = "v1.0.0",
    )
    go_repository(
        name = "com_github_wealdtech_eth2_signer_api",
        build_file_proto_mode = "disable_global",
        importpath = "github.com/wealdtech/eth2-signer-api",
        sum = "h1:Fs0GfrdhboBKW7zaMvIvUHJaOB1ibpAmRG3lkB53in4=",
        version = "v1.3.0",
    )
    go_repository(
        name = "com_github_ianlancetaylor_cgosymbolizer",
        importpath = "github.com/ianlancetaylor/cgosymbolizer",
        sum = "h1:IpTHAzWv1pKDDWeJDY5VOHvqc2T9d3C8cPKEf2VPqHE=",
        version = "v0.0.0-20200424224625-be1b05b0b279",
    )
    go_repository(
        name = "org_golang_x_mod",
        importpath = "golang.org/x/mod",
        sum = "h1:KU7oHjnv3XNWfa5COkzUifxZmxp1TyI7ImMXqFxLwvQ=",
        version = "v0.2.0",
    )
    go_repository(
        name = "com_github_golang_gddo",
        importpath = "github.com/golang/gddo",
        sum = "h1:HoqgYR60VYu5+0BuG6pjeGp7LKEPZnHt+dUClx9PeIs=",
        version = "v0.0.0-20200528160355-8d077c1d8f4c",
    )
    go_repository(
        name = "com_github_urfave_cli_v2",
        importpath = "github.com/urfave/cli/v2",
        sum = "h1:JTTnM6wKzdA0Jqodd966MVj4vWbbquZykeX1sKbe2C4=",
        version = "v2.2.0",
    )
    go_repository(
        name = "com_github_cloudflare_roughtime",
        importpath = "github.com/cloudflare/roughtime",
        sum = "h1:jeSxE3fepJdhASERvBHI6RFkMhISv6Ir2JUybYLIVXs=",
        version = "v0.0.0-20200205191924-a69ef1dab727",
    )
    go_repository(
        name = "com_googlesource_roughtime_roughtime_git",
        build_file_generation = "on",
        importpath = "roughtime.googlesource.com/roughtime.git",
        sum = "h1:Cmz+zn5wHFlBz3sPMsCzjmsn4zKLMMRRxhqnlKQ/zfI=",
        version = "v0.0.0-20190418172256-51f6971f5f06",
    )
    go_repository(
        name = "com_github_multiformats_go_base36",
        importpath = "github.com/multiformats/go-base36",
        sum = "h1:JR6TyF7JjGd3m6FbLU2cOxhC0Li8z8dLNGQ89tUg4F4=",
        version = "v0.1.0",
    )
    go_repository(
        name = "com_github_gophercloud_gophercloud",
        importpath = "github.com/gophercloud/gophercloud",
        sum = "h1:P/nh25+rzXouhytV2pUHBb65fnds26Ghl8/391+sT5o=",
        version = "v0.1.0",
    )
    go_repository(
        name = "com_github_imdario_mergo",
        importpath = "github.com/imdario/mergo",
        sum = "h1:JboBksRwiiAJWvIYJVo46AfV+IAIKZpfrSzVKj42R4Q=",
        version = "v0.3.5",
    )
    go_repository(
        name = "com_github_peterbourgon_diskv",
        importpath = "github.com/peterbourgon/diskv",
        sum = "h1:UBdAOUP5p4RWqPBg048CAvpKN+vxiaj6gdUUzhl4XmI=",
        version = "v2.0.1+incompatible",
    )
    go_repository(
        name = "com_github_aws_aws_sdk_go",
        importpath = "github.com/aws/aws-sdk-go",
        sum = "h1:Sd8QDVzzE8Sl+xNccmdj0HwMrFowv6uVUx9tGsCE1ZE=",
        version = "v1.30.15",
    )
    go_repository(
        name = "com_github_beorn7_perks",
        importpath = "github.com/beorn7/perks",
        sum = "h1:VlbKKnNfV8bJzeqoa4cOKqO6bYr3WgKZxO8Z16+hsOM=",
        version = "v1.0.1",
    )
    go_repository(
        name = "com_github_coreos_go_semver",
        importpath = "github.com/coreos/go-semver",
        sum = "h1:wkHLiw0WNATZnSG7epLsujiMCgPAc9xhjJ4tgnAxmfM=",
        version = "v0.3.0",
    )
    go_repository(
        name = "com_github_deckarep_golang_set",
        importpath = "github.com/deckarep/golang-set",
        sum = "h1:SCQV0S6gTtp6itiFrTqI+pfmJ4LN85S1YzhDf9rTHJQ=",
        version = "v1.7.1",
    )
    go_repository(
        name = "com_github_dgraph_io_ristretto",
        importpath = "github.com/dgraph-io/ristretto",
        sum = "h1:jh22xisGBjrEVnRZ1DVTpBVQm0Xndu8sMl0CWDzSIBI=",
        version = "v0.0.3",
    )
    go_repository(
        name = "com_github_emicklei_dot",
        importpath = "github.com/emicklei/dot",
        sum = "h1:Ase39UD9T9fRBOb5ptgpixrxfx8abVzNWZi2+lr53PI=",
        version = "v0.11.0",
    )
    go_repository(
        name = "com_github_ghodss_yaml",
        importpath = "github.com/ghodss/yaml",
        sum = "h1:wQHKEahhL6wmXdzwWG11gIVCkOv05bNOh+Rxn0yngAk=",
        version = "v1.0.0",
    )
    go_repository(
        name = "com_github_go_yaml_yaml",
        importpath = "github.com/go-yaml/yaml",
        sum = "h1:RYi2hDdss1u4YE7GwixGzWwVo47T8UQwnTLB6vQiq+o=",
        version = "v2.1.0+incompatible",
    )
    go_repository(
        name = "com_github_golang_glog",
        importpath = "github.com/golang/glog",
        sum = "h1:VKtxabqXZkF25pY9ekfRL6a582T4P37/31XEstQ5p58=",
        version = "v0.0.0-20160126235308-23def4e6c14b",
    )
    go_repository(
        name = "com_github_golang_groupcache",
        importpath = "github.com/golang/groupcache",
        sum = "h1:5ZkaAPbicIKTF2I64qf5Fh8Aa83Q/dnOafMYV0OMwjA=",
        version = "v0.0.0-20191227052852-215e87163ea7",
    )
    go_repository(
        name = "com_github_golang_lint",
        importpath = "github.com/golang/lint",
        sum = "h1:2hRPrmiwPrp3fQX967rNJIhQPtiGXdlQWAxKbKw3VHA=",
        version = "v0.0.0-20180702182130-06c8688daad7",
    )
    go_repository(
        name = "com_github_golang_snappy",
        importpath = "github.com/golang/snappy",
        sum = "h1:Qgr9rKW7uDUkrbSmQeiDsGa8SjGyCOGtuasMWwvp2P4=",
        version = "v0.0.1",
    )
    go_repository(
        name = "com_github_google_go_cmp",
        importpath = "github.com/google/go-cmp",
        sum = "h1:xsAVV57WRhGj6kEIi8ReJzQlHHqcBYCElAvkovg3B/4=",
        version = "v0.4.0",
    )
    go_repository(
        name = "com_github_google_gofuzz",
        importpath = "github.com/google/gofuzz",
        sum = "h1:Hsa8mG0dQ46ij8Sl2AYJDUv1oA9/d6Vk+3LG99Oe02g=",
        version = "v1.1.0",
    )
    go_repository(
        name = "com_github_googleapis_gax_go_v2",
        importpath = "github.com/googleapis/gax-go/v2",
        sum = "h1:sjZBwGj9Jlw33ImPtvFviGYvseOtDM7hkSKB7+Tv3SM=",
        version = "v2.0.5",
    )
    go_repository(
        name = "com_github_googleapis_gnostic",
        importpath = "github.com/googleapis/gnostic",
        sum = "h1:rVsPeBmXbYv4If/cumu1AzZPwV58q433hvONV1UEZoI=",
        version = "v0.1.0",
    )
    go_repository(
        name = "com_github_gorilla_websocket",
        importpath = "github.com/gorilla/websocket",
        sum = "h1:+/TMaTYc4QFitKJxsQ7Yye35DkWvkdLcvGKqM+x0Ufc=",
        version = "v1.4.2",
    )
    go_repository(
        name = "com_github_grpc_ecosystem_go_grpc_middleware",
        importpath = "github.com/grpc-ecosystem/go-grpc-middleware",
        sum = "h1:0IKlLyQ3Hs9nDaiK5cSHAGmcQEIC8l2Ts1u6x5Dfrqg=",
        version = "v1.2.0",
    )
    go_repository(
        name = "com_github_grpc_ecosystem_go_grpc_prometheus",
        importpath = "github.com/grpc-ecosystem/go-grpc-prometheus",
        sum = "h1:Ovs26xHkKqVztRpIrF/92BcuyuQ/YW4NSIpoGtfXNho=",
        version = "v1.2.0",
    )
    go_repository(
        name = "com_github_hashicorp_errwrap",
        importpath = "github.com/hashicorp/errwrap",
        sum = "h1:hLrqtEDnRye3+sgx6z4qVLNuviH3MR5aQ0ykNJa/UYA=",
        version = "v1.0.0",
    )
    go_repository(
        name = "com_github_hashicorp_go_multierror",
        importpath = "github.com/hashicorp/go-multierror",
        sum = "h1:B9UzwGQJehnUY1yNrnwREHc3fGbC2xefo8g4TbElacI=",
        version = "v1.1.0",
    )
    go_repository(
        name = "com_github_hashicorp_golang_lru",
        importpath = "github.com/hashicorp/golang-lru",
        sum = "h1:YDjusn29QI/Das2iO9M0BHnIbxPeyuCHsjMW+lJfyTc=",
        version = "v0.5.4",
    )
    go_repository(
        name = "com_github_inconshreveable_mousetrap",
        importpath = "github.com/inconshreveable/mousetrap",
        sum = "h1:Z8tu5sraLXCXIcARxBp/8cbvlwVa7Z1NHg9XEKhtSvM=",
        version = "v1.0.0",
    )
    go_repository(
        name = "com_github_ipfs_go_cid",
        importpath = "github.com/ipfs/go-cid",
        sum = "h1:go0y+GcDOGeJIV01FeBsta4FHngoA4Wz7KMeLkXAhMs=",
        version = "v0.0.6",
    )
    go_repository(
        name = "com_github_ipfs_go_datastore",
        importpath = "github.com/ipfs/go-datastore",
        sum = "h1:rjvQ9+muFaJ+QZ7dN5B1MSDNQ0JVZKkkES/rMZmA8X8=",
        version = "v0.4.4",
    )
    go_repository(
        name = "com_github_ipfs_go_detect_race",
        importpath = "github.com/ipfs/go-detect-race",
        sum = "h1:qX/xay2W3E4Q1U7d9lNs1sU9nvguX0a7319XbyQ6cOk=",
        version = "v0.0.1",
    )
    go_repository(
        name = "com_github_ipfs_go_ipfs_addr",
        importpath = "github.com/ipfs/go-ipfs-addr",
        sum = "h1:DpDFybnho9v3/a1dzJ5KnWdThWD1HrFLpQ+tWIyBaFI=",
        version = "v0.0.1",
    )
    go_repository(
        name = "com_github_ipfs_go_ipfs_util",
        importpath = "github.com/ipfs/go-ipfs-util",
        sum = "h1:Wz9bL2wB2YBJqggkA4dD7oSmqB4cAnpNbGrlHJulv50=",
        version = "v0.0.1",
    )
    go_repository(
        name = "com_github_ipfs_go_log",
        build_file_proto_mode = "disable_global",
        importpath = "github.com/ipfs/go-log",
        sum = "h1:6nLQdX4W8P9yZZFH7mO+X/PzjN8Laozm/lMJ6esdgzY=",
        version = "v1.0.4",
    )
    go_repository(
        name = "com_github_jackpal_gateway",
        importpath = "github.com/jackpal/gateway",
        sum = "h1:qzXWUJfuMdlLMtt0a3Dgt+xkWQiA5itDEITVJtuSwMc=",
        version = "v1.0.5",
    )
    go_repository(
        name = "com_github_jbenet_go_temp_err_catcher",
        importpath = "github.com/jbenet/go-temp-err-catcher",
        sum = "h1:zpb3ZH6wIE8Shj2sKS+khgRvf7T7RABoLk/+KKHggpk=",
        version = "v0.1.0",
    )
    go_repository(
        name = "com_github_jbenet_goprocess",
        importpath = "github.com/jbenet/goprocess",
        sum = "h1:DRGOFReOMqqDNXwW70QkacFW0YN9QnwLV0Vqk+3oU0o=",
        version = "v0.1.4",
    )
    go_repository(
        name = "com_github_joonix_log",
        importpath = "github.com/joonix/log",
        sum = "h1:k+SfYbN66Ev/GDVq39wYOXVW5RNd5kzzairbCe9dK5Q=",
        version = "v0.0.0-20200409080653-9c1d2ceb5f1d",
    )
    go_repository(
        name = "com_github_json_iterator_go",
        importpath = "github.com/json-iterator/go",
        replace = "github.com/prestonvanloon/go",
        sum = "h1:Bt5PzQCqfP4xiLXDSrMoqAfj6CBr3N9DAyyq8OiIWsc=",
        version = "v1.1.7-0.20190722034630-4f2e55fcf87b",
    )
    go_repository(
        name = "com_github_kevinms_leakybucket_go",
        importpath = "github.com/kevinms/leakybucket-go",
        sum = "h1:qNtd6alRqd3qOdPrKXMZImV192ngQ0WSh1briEO33Tk=",
        version = "v0.0.0-20200115003610-082473db97ca",
    )
    go_repository(
        name = "com_github_konsorten_go_windows_terminal_sequences",
        importpath = "github.com/konsorten/go-windows-terminal-sequences",
        sum = "h1:CE8S1cTafDpPvMhIxNJKvHsGVBgn1xWYf1NbHQhywc8=",
        version = "v1.0.3",
    )
    go_repository(
        name = "com_github_koron_go_ssdp",
        importpath = "github.com/koron/go-ssdp",
        sum = "h1:68u9r4wEvL3gYg2jvAOgROwZ3H+Y3hIDk4tbbmIjcYQ=",
        version = "v0.0.0-20191105050749-2e1c40ed0b5d",
    )
    go_repository(
        name = "com_github_libp2p_go_addr_util",
        importpath = "github.com/libp2p/go-addr-util",
        sum = "h1:7cWK5cdA5x72jX0g8iLrQWm5TRJZ6CzGdPEhWj7plWU=",
        version = "v0.0.2",
    )
    go_repository(
        name = "com_github_libp2p_go_buffer_pool",
        importpath = "github.com/libp2p/go-buffer-pool",
        sum = "h1:QNK2iAFa8gjAe1SPz6mHSMuCcjs+X1wlHzeOSqcmlfs=",
        version = "v0.0.2",
    )
    go_repository(
        name = "com_github_libp2p_go_conn_security_multistream",
        importpath = "github.com/libp2p/go-conn-security-multistream",
        sum = "h1:uNiDjS58vrvJTg9jO6bySd1rMKejieG7v45ekqHbZ1M=",
        version = "v0.2.0",
    )
    go_repository(
        name = "com_github_libp2p_go_eventbus",
        importpath = "github.com/libp2p/go-eventbus",
        sum = "h1:VanAdErQnpTioN2TowqNcOijf6YwhuODe4pPKSDpxGc=",
        version = "v0.2.1",
    )
    go_repository(
        name = "com_github_libp2p_go_flow_metrics",
        importpath = "github.com/libp2p/go-flow-metrics",
        sum = "h1:8tAs/hSdNvUiLgtlSy3mxwxWP4I9y/jlkPFT7epKdeM=",
        version = "v0.0.3",
    )
    go_repository(
        name = "com_github_libp2p_go_libp2p",
        build_file_proto_mode = "disable_global",
        importpath = "github.com/libp2p/go-libp2p",
        sum = "h1:5rViLwtjkaEWcIBbk6oII39cVjPTElo3F78SSLf9yho=",
        version = "v0.9.2",
    )
    go_repository(
        name = "com_github_libp2p_go_libp2p_autonat",
        build_file_proto_mode = "disable_global",
        importpath = "github.com/libp2p/go-libp2p-autonat",
        sum = "h1:w46bKK3KTOUWDe5mDYMRjJu1uryqBp8HCNDp/TWMqKw=",
        version = "v0.2.3",
    )
    go_repository(
        name = "com_github_libp2p_go_libp2p_blankhost",
        importpath = "github.com/libp2p/go-libp2p-blankhost",
        sum = "h1:CkPp1/zaCrCnBo0AdsQA0O1VkUYoUOtyHOnoa8gKIcE=",
        version = "v0.1.6",
    )
    go_repository(
        name = "com_github_libp2p_go_libp2p_circuit",
        build_file_proto_mode = "disable_global",
        importpath = "github.com/libp2p/go-libp2p-circuit",
        sum = "h1:3Uw1fPHWrp1tgIhBz0vSOxRUmnKL8L/NGUyEd5WfSGM=",
        version = "v0.2.3",
    )
    go_repository(
        name = "com_github_libp2p_go_libp2p_connmgr",
        importpath = "github.com/libp2p/go-libp2p-connmgr",
        sum = "h1:TMS0vc0TCBomtQJyWr7fYxcVYYhx+q/2gF++G5Jkl/w=",
        version = "v0.2.4",
    )
    go_repository(
        name = "com_github_libp2p_go_libp2p_core",
        build_file_proto_mode = "disable_global",
        importpath = "github.com/libp2p/go-libp2p-core",
        sum = "h1:QK3xRwFxqd0Xd9bSZL+8yZ8ncZZbl6Zngd/+Y+A6sgQ=",
        version = "v0.5.7",
    )
    go_repository(
        name = "com_github_libp2p_go_libp2p_crypto",
        importpath = "github.com/libp2p/go-libp2p-crypto",
        sum = "h1:k9MFy+o2zGDNGsaoZl0MA3iZ75qXxr9OOoAZF+sD5OQ=",
        version = "v0.1.0",
    )
    go_repository(
        name = "com_github_libp2p_go_libp2p_discovery",
        importpath = "github.com/libp2p/go-libp2p-discovery",
        sum = "h1:dK78UhopBk48mlHtRCzbdLm3q/81g77FahEBTjcqQT8=",
        version = "v0.4.0",
    )
    go_repository(
        name = "com_github_libp2p_go_libp2p_host",
        importpath = "github.com/libp2p/go-libp2p-host",
        sum = "h1:OZwENiFm6JOK3YR5PZJxkXlJE8a5u8g4YvAUrEV2MjM=",
        version = "v0.1.0",
    )
    go_repository(
        name = "com_github_libp2p_go_libp2p_kbucket",
        importpath = "github.com/libp2p/go-libp2p-kbucket",
        sum = "h1:wg+VPpCtY61bCasGRexCuXOmEmdKjN+k1w+JtTwu9gA=",
        version = "v0.4.2",
    )
    go_repository(
        name = "com_github_libp2p_go_libp2p_loggables",
        importpath = "github.com/libp2p/go-libp2p-loggables",
        sum = "h1:h3w8QFfCt2UJl/0/NW4K829HX/0S4KD31PQ7m8UXXO8=",
        version = "v0.1.0",
    )
    go_repository(
        name = "com_github_libp2p_go_libp2p_mplex",
        importpath = "github.com/libp2p/go-libp2p-mplex",
        sum = "h1:2zijwaJvpdesST2MXpI5w9wWFRgYtMcpRX7rrw0jmOo=",
        version = "v0.2.3",
    )
    go_repository(
        name = "com_github_libp2p_go_libp2p_nat",
        importpath = "github.com/libp2p/go-libp2p-nat",
        sum = "h1:wMWis3kYynCbHoyKLPBEMu4YRLltbm8Mk08HGSfvTkU=",
        version = "v0.0.6",
    )
    go_repository(
        name = "com_github_libp2p_go_libp2p_net",
        importpath = "github.com/libp2p/go-libp2p-net",
        sum = "h1:3t23V5cR4GXcNoFriNoZKFdUZEUDZgUkvfwkD2INvQE=",
        version = "v0.1.0",
    )
    go_repository(
        name = "com_github_libp2p_go_libp2p_noise",
        build_file_proto_mode = "disable_global",
        importpath = "github.com/libp2p/go-libp2p-noise",
        sum = "h1:vqYQWvnIcHpIoWJKC7Al4D6Hgj0H012TuXRhPwSMGpQ=",
        version = "v0.1.1",
    )
    go_repository(
        name = "com_github_libp2p_go_libp2p_peer",
        importpath = "github.com/libp2p/go-libp2p-peer",
        sum = "h1:EQ8kMjaCUwt/Y5uLgjT8iY2qg0mGUT0N1zUjer50DsY=",
        version = "v0.2.0",
    )
    go_repository(
        name = "com_github_libp2p_go_libp2p_peerstore",
        importpath = "github.com/libp2p/go-libp2p-peerstore",
        sum = "h1:jU9S4jYN30kdzTpDAR7SlHUD+meDUjTODh4waLWF1ws=",
        version = "v0.2.4",
    )
    go_repository(
        name = "com_github_libp2p_go_libp2p_pubsub",
        build_file_proto_mode = "disable_global",
        importpath = "github.com/libp2p/go-libp2p-pubsub",
        sum = "h1:k3cJm5JW5mjaWZkobS50sJLJWaB2mBi0HW4eRlE8mSo=",
        version = "v0.3.2",
    )
    go_repository(
        name = "com_github_libp2p_go_libp2p_record",
        build_file_proto_mode = "disable_global",
        importpath = "github.com/libp2p/go-libp2p-record",
        sum = "h1:M50VKzWnmUrk/M5/Dz99qO9Xh4vs8ijsK+7HkJvRP+0=",
        version = "v0.1.2",
    )
    go_repository(
        name = "com_github_libp2p_go_libp2p_secio",
        build_file_proto_mode = "disable_global",
        importpath = "github.com/libp2p/go-libp2p-secio",
        sum = "h1:rLLPvShPQAcY6eNurKNZq3eZjPWfU9kXF2eI9jIYdrg=",
        version = "v0.2.2",
    )
    go_repository(
        name = "com_github_libp2p_go_libp2p_swarm",
        build_file_proto_mode = "disable_global",
        importpath = "github.com/libp2p/go-libp2p-swarm",
        sum = "h1:PinJOL2Haz0USGg6Z7wGALe4E6tJmAaUmKPxYWQSi68=",
        version = "v0.2.5",
    )
    go_repository(
        name = "com_github_libp2p_go_libp2p_testing",
        importpath = "github.com/libp2p/go-libp2p-testing",
        sum = "h1:U03z3HnGI7Ni8Xx6ONVZvUFOAzWYmolWf5W5jAOPNmU=",
        version = "v0.1.1",
    )
    go_repository(
        name = "com_github_libp2p_go_libp2p_transport_upgrader",
        importpath = "github.com/libp2p/go-libp2p-transport-upgrader",
        sum = "h1:q3ULhsknEQ34eVDhv4YwKS8iet69ffs9+Fir6a7weN4=",
        version = "v0.3.0",
    )
    go_repository(
        name = "com_github_libp2p_go_libp2p_yamux",
        importpath = "github.com/libp2p/go-libp2p-yamux",
        sum = "h1:0s3ELSLu2O7hWKfX1YjzudBKCP0kZ+m9e2+0veXzkn4=",
        version = "v0.2.8",
    )
    go_repository(
        name = "com_github_libp2p_go_maddr_filter",
        importpath = "github.com/libp2p/go-maddr-filter",
        sum = "h1:4ACqZKw8AqiuJfwFGq1CYDFugfXTOos+qQ3DETkhtCE=",
        version = "v0.1.0",
    )
    go_repository(
        name = "com_github_libp2p_go_mplex",
        importpath = "github.com/libp2p/go-mplex",
        sum = "h1:qOg1s+WdGLlpkrczDqmhYzyk3vCfsQ8+RxRTQjOZWwI=",
        version = "v0.1.2",
    )
    go_repository(
        name = "com_github_libp2p_go_msgio",
        importpath = "github.com/libp2p/go-msgio",
        sum = "h1:agEFehY3zWJFUHK6SEMR7UYmk2z6kC3oeCM7ybLhguA=",
        version = "v0.0.4",
    )
    go_repository(
        name = "com_github_libp2p_go_nat",
        importpath = "github.com/libp2p/go-nat",
        sum = "h1:qxnwkco8RLKqVh1NmjQ+tJ8p8khNLFxuElYG/TwqW4Q=",
        version = "v0.0.5",
    )
    go_repository(
        name = "com_github_libp2p_go_reuseport",
        importpath = "github.com/libp2p/go-reuseport",
        sum = "h1:7PhkfH73VXfPJYKQ6JwS5I/eVcoyYi9IMNGc6FWpFLw=",
        version = "v0.0.1",
    )
    go_repository(
        name = "com_github_libp2p_go_reuseport_transport",
        importpath = "github.com/libp2p/go-reuseport-transport",
        sum = "h1:zzOeXnTooCkRvoH+bSXEfXhn76+LAiwoneM0gnXjF2M=",
        version = "v0.0.3",
    )
    go_repository(
        name = "com_github_libp2p_go_stream_muxer_multistream",
        importpath = "github.com/libp2p/go-stream-muxer-multistream",
        sum = "h1:TqnSHPJEIqDEO7h1wZZ0p3DXdvDSiLHQidKKUGZtiOY=",
        version = "v0.3.0",
    )
    go_repository(
        name = "com_github_libp2p_go_tcp_transport",
        importpath = "github.com/libp2p/go-tcp-transport",
        sum = "h1:YoThc549fzmNJIh7XjHVtMIFaEDRtIrtWciG5LyYAPo=",
        version = "v0.2.0",
    )
    go_repository(
        name = "com_github_libp2p_go_ws_transport",
        importpath = "github.com/libp2p/go-ws-transport",
        sum = "h1:ZX5rWB8nhRRJVaPO6tmkGI/Xx8XNboYX20PW5hXIscw=",
        version = "v0.3.1",
    )
    go_repository(
        name = "com_github_libp2p_go_yamux",
        importpath = "github.com/libp2p/go-yamux",
        sum = "h1:v40A1eSPJDIZwz2AvrV3cxpTZEGDP11QJbukmEhYyQI=",
        version = "v1.3.7",
    )
    go_repository(
        name = "com_github_matttproud_golang_protobuf_extensions",
        importpath = "github.com/matttproud/golang_protobuf_extensions",
        sum = "h1:4hp9jkHxhMHkqkrB3Ix0jegS5sx/RkqARlsWZ6pIwiU=",
        version = "v1.0.1",
    )
    go_repository(
        name = "com_github_mgutz_ansi",
        importpath = "github.com/mgutz/ansi",
        sum = "h1:j7+1HpAFS1zy5+Q4qx1fWh90gTKwiN4QCGoY9TWyyO4=",
        version = "v0.0.0-20170206155736-9520e82c474b",
    )
    go_repository(
        name = "com_github_minio_blake2b_simd",
        importpath = "github.com/minio/blake2b-simd",
        sum = "h1:lYpkrQH5ajf0OXOcUbGjvZxxijuBwbbmlSxLiuofa+g=",
        version = "v0.0.0-20160723061019-3f5f724cb5b1",
    )
    go_repository(
        name = "com_github_minio_highwayhash",
        importpath = "github.com/minio/highwayhash",
        sum = "h1:iMSDhgUILCr0TNm8LWlSjF8N0ZIj2qbO8WHp6Q/J2BA=",
        version = "v1.0.0",
    )
    go_repository(
        name = "com_github_minio_sha256_simd",
        importpath = "github.com/minio/sha256-simd",
        sum = "h1:5QHSlgo3nt5yKOJrC7W8w7X+NFl8cMPZm96iu8kKUJU=",
        version = "v0.1.1",
    )
    go_repository(
        name = "com_github_modern_go_concurrent",
        importpath = "github.com/modern-go/concurrent",
        sum = "h1:TRLaZ9cD/w8PVh93nsPXa1VrQ6jlwL5oN8l14QlcNfg=",
        version = "v0.0.0-20180306012644-bacd9c7ef1dd",
    )
    go_repository(
        name = "com_github_modern_go_reflect2",
        importpath = "github.com/modern-go/reflect2",
        sum = "h1:9f412s+6RmYXLWZSEzVVgPGK7C2PphHj5RJrvfx9AWI=",
        version = "v1.0.1",
    )
    go_repository(
        name = "com_github_mohae_deepcopy",
        importpath = "github.com/mohae/deepcopy",
        sum = "h1:RWengNIwukTxcDr9M+97sNutRR1RKhG96O6jWumTTnw=",
        version = "v0.0.0-20170929034955-c48cc78d4826",
    )
    go_repository(
        name = "com_github_mr_tron_base58",
        importpath = "github.com/mr-tron/base58",
        sum = "h1:v+sk57XuaCKGXpWtVBX8YJzO7hMGx4Aajh4TQbdEFdc=",
        version = "v1.1.3",
    )
    go_repository(
        name = "com_github_multiformats_go_base32",
        importpath = "github.com/multiformats/go-base32",
        sum = "h1:tw5+NhuwaOjJCC5Pp82QuXbrmLzWg7uxlMFp8Nq/kkI=",
        version = "v0.0.3",
    )
    go_repository(
        name = "com_github_multiformats_go_multiaddr",
        importpath = "github.com/multiformats/go-multiaddr",
        sum = "h1:XZLDTszBIJe6m0zF6ITBrEcZR73OPUhCBBS9rYAuUzI=",
        version = "v0.2.2",
    )
    go_repository(
        name = "com_github_multiformats_go_multiaddr_dns",
        importpath = "github.com/multiformats/go-multiaddr-dns",
        sum = "h1:YWJoIDwLePniH7OU5hBnDZV6SWuvJqJ0YtN6pLeH9zA=",
        version = "v0.2.0",
    )
    go_repository(
        name = "com_github_multiformats_go_multiaddr_fmt",
        importpath = "github.com/multiformats/go-multiaddr-fmt",
        sum = "h1:WLEFClPycPkp4fnIzoFoV9FVd49/eQsuaL3/CWe167E=",
        version = "v0.1.0",
    )
    go_repository(
        name = "com_github_multiformats_go_multiaddr_net",
        importpath = "github.com/multiformats/go-multiaddr-net",
        sum = "h1:QoRKvu0xHN1FCFJcMQLbG/yQE2z441L5urvG3+qyz7g=",
        version = "v0.1.5",
    )
    go_repository(
        name = "com_github_multiformats_go_multibase",
        importpath = "github.com/multiformats/go-multibase",
        sum = "h1:l/B6bJDQjvQ5G52jw4QGSYeOTZoAwIO77RblWplfIqk=",
        version = "v0.0.3",
    )
    go_repository(
        name = "com_github_multiformats_go_multihash",
        importpath = "github.com/multiformats/go-multihash",
        sum = "h1:06x+mk/zj1FoMsgNejLpy6QTvJqlSt/BhLEy87zidlc=",
        version = "v0.0.13",
    )
    go_repository(
        name = "com_github_multiformats_go_multistream",
        importpath = "github.com/multiformats/go-multistream",
        sum = "h1:JlAdpIFhBhGRLxe9W6Om0w++Gd6KMWoFPZL/dEnm9nI=",
        version = "v0.1.1",
    )
    go_repository(
        name = "com_github_multiformats_go_varint",
        importpath = "github.com/multiformats/go-varint",
        sum = "h1:XVZwSo04Cs3j/jS0uAEPpT3JY6DzMcVLLoWOSnCxOjg=",
        version = "v0.0.5",
    )
    go_repository(
        name = "com_github_patrickmn_go_cache",
        importpath = "github.com/patrickmn/go-cache",
        sum = "h1:HRMgzkcYKYpi3C8ajMPV8OFXaaRUnok+kx1WdO15EQc=",
        version = "v2.1.0+incompatible",
    )
    go_repository(
        name = "com_github_paulbellamy_ratecounter",
        importpath = "github.com/paulbellamy/ratecounter",
        sum = "h1:2L/RhJq+HA8gBQImDXtLPrDXK5qAj6ozWVK/zFXVJGs=",
        version = "v0.2.0",
    )
    go_repository(
        name = "com_github_phoreproject_bls",
        importpath = "github.com/phoreproject/bls",
        sum = "h1:tE/F54uL3jp0ZGSKNMPGCTF003pSmtD/sQojpKADAxY=",
        version = "v0.0.0-20191211001008-9d5f85bf4a9b",
    )
    go_repository(
        name = "com_github_pkg_errors",
        importpath = "github.com/pkg/errors",
        sum = "h1:FEBLx1zS214owpjy7qsBeixbURkuhQAwrK5UwLGTwt4=",
        version = "v0.9.1",
    )
    go_repository(
        name = "com_github_prestonvanloon_go_recaptcha",
        importpath = "github.com/prestonvanloon/go-recaptcha",
        sum = "h1:/JK1WfWJGBNDKY70uiB53iKKbFqxBx2CuYgj9hK2O70=",
        version = "v0.0.0-20190217191114-0834cef6e8bd",
    )
    go_repository(
        name = "com_github_prometheus_client_golang",
        importpath = "github.com/prometheus/client_golang",
        sum = "h1:YVPodQOcK15POxhgARIvnDRVpLcuK8mglnMrWfyrw6A=",
        version = "v1.6.0",
    )
    go_repository(
        name = "com_github_prometheus_client_model",
        importpath = "github.com/prometheus/client_model",
        sum = "h1:uq5h0d+GuxiXLJLNABMgp2qUWDPiLvgCzz2dUR+/W/M=",
        version = "v0.2.0",
    )
    go_repository(
        name = "com_github_prometheus_common",
        importpath = "github.com/prometheus/common",
        sum = "h1:KOMtN28tlbam3/7ZKEYKHhKoJZYYj3gMH4uc62x7X7U=",
        version = "v0.9.1",
    )
    go_repository(
        name = "com_github_prometheus_procfs",
        importpath = "github.com/prometheus/procfs",
        sum = "h1:DhHlBtkHWPYi8O2y31JkK0TF+DGM+51OopZjH/Ia5qI=",
        version = "v0.0.11",
    )
    go_repository(
        name = "com_github_protolambda_zssz",
        importpath = "github.com/protolambda/zssz",
        sum = "h1:7fjJjissZIIaa2QcvmhS/pZISMX21zVITt49sW1ouek=",
        version = "v0.1.5",
    )
    go_repository(
        name = "com_github_prysmaticlabs_ethereumapis",
        build_file_generation = "off",
        importpath = "github.com/prysmaticlabs/ethereumapis",
        sum = "h1:JGFp3CjAR4SXnYbzsJwCPJe0dL9E9l7VyNHT/rQTFq0=",
        version = "v0.0.0-20200729044127-8027cc96e2c0",
    )
    go_repository(
        name = "com_github_prysmaticlabs_go_bitfield",
        importpath = "github.com/prysmaticlabs/go-bitfield",
        sum = "h1:hJfAWrlxx7SKpn4S/h2JGl2HHwA1a2wSS3HAzzZ0F+U=",
        version = "v0.0.0-20200618145306-2ae0807bef65",
    )
    go_repository(
        name = "com_github_shibukawa_configdir",
        importpath = "github.com/shibukawa/configdir",
        sum = "h1:Xuk8ma/ibJ1fOy4Ee11vHhUFHQNpHhrBneOCNHVXS5w=",
        version = "v0.0.0-20170330084843-e180dbdc8da0",
    )
    go_repository(
        name = "com_github_sirupsen_logrus",
        importpath = "github.com/sirupsen/logrus",
        sum = "h1:UBcNElsrwanuuMsnGSlYmtmgbb23qDR5dG+6X6Oo89I=",
        version = "v1.6.0",
    )
    go_repository(
        name = "com_github_spaolacci_murmur3",
        importpath = "github.com/spaolacci/murmur3",
        sum = "h1:7c1g84S4BPRrfL5Xrdp6fOJ206sU9y293DDHaoy0bLI=",
        version = "v1.1.0",
    )
    go_repository(
        name = "com_github_spf13_cobra",
        importpath = "github.com/spf13/cobra",
        sum = "h1:f0B+LkLX6DtmRH1isoNA9VTtNUK9K8xYd28JNNfOv/s=",
        version = "v0.0.5",
    )
    go_repository(
        name = "com_github_spf13_pflag",
        importpath = "github.com/spf13/pflag",
        sum = "h1:iy+VFUOCP1a+8yFto/drg2CJ5u0yRoB7fZw3DKv/JXA=",
        version = "v1.0.5",
    )
    go_repository(
        name = "com_github_uber_jaeger_client_go",
        importpath = "github.com/uber/jaeger-client-go",
        sum = "h1:NP3qsSqNxh8VYr956ur1N/1C1PjvOJnJykCzcD5QHbk=",
        version = "v2.15.0+incompatible",
    )
    go_repository(
        name = "com_github_wealdtech_go_bytesutil",
        importpath = "github.com/wealdtech/go-bytesutil",
        sum = "h1:ocEg3Ke2GkZ4vQw5lp46rmO+pfqCCTgq35gqOy8JKVc=",
        version = "v1.1.1",
    )
    go_repository(
        name = "com_github_wealdtech_go_ecodec",
        importpath = "github.com/wealdtech/go-ecodec",
        sum = "h1:yggrTSckcPJRaxxOxQF7FPm21kgE8WA6+f5jdq5Kr8o=",
        version = "v1.1.0",
    )
    go_repository(
        name = "com_github_wealdtech_go_eth2_util",
        importpath = "github.com/wealdtech/go-eth2-util",
        sum = "h1:b3fgyvoq/WocW9LkWT7zcO5VCKzKLCc97rPrk/B9oIc=",
        version = "v1.5.0",
    )
    go_repository(
        name = "com_github_wealdtech_go_eth2_wallet",
        importpath = "github.com/wealdtech/go-eth2-wallet",
        sum = "h1:9XFM1Y7dsyrgNFFCnE3Gd00PAsrpob70SAQqHSPmsBU=",
        version = "v1.9.4",
    )
    go_repository(
        name = "com_github_wealdtech_go_eth2_wallet_encryptor_keystorev4",
        importpath = "github.com/wealdtech/go-eth2-wallet-encryptor-keystorev4",
        sum = "h1:IcpS4VpXhYz+TVupB5n6C6IQzaKwG+Rc8nvgCa/da4c=",
        version = "v1.0.0",
    )
    go_repository(
        name = "com_github_wealdtech_go_eth2_wallet_hd_v2",
        importpath = "github.com/wealdtech/go-eth2-wallet-hd/v2",
        sum = "h1:Oy25/XT42vEGO1g7qZNOztAGVHtVVdlD2YYy4j8/jgU=",
        version = "v2.0.3",
    )
    go_repository(
        name = "com_github_wealdtech_go_eth2_wallet_nd_v2",
        importpath = "github.com/wealdtech/go-eth2-wallet-nd/v2",
        sum = "h1:NfeWHtyjtZt3hmVA7kysNf2w+cB9Y82w6Cv4zWbFRSk=",
        version = "v2.0.3",
    )
    go_repository(
        name = "com_github_wealdtech_go_eth2_wallet_store_filesystem",
        importpath = "github.com/wealdtech/go-eth2-wallet-store-filesystem",
        sum = "h1:2nMDDRULzSSa6LCk3044d5J4rXi2HX61nRLyGLXGI3M=",
        version = "v1.7.3",
    )
    go_repository(
        name = "com_github_wealdtech_go_eth2_wallet_store_s3",
        importpath = "github.com/wealdtech/go-eth2-wallet-store-s3",
        sum = "h1:SD5tsdj9pRdsfWbhpL09X6gDGO9rJvlI6lz2cxpdfA4=",
        version = "v1.6.3",
    )
    go_repository(
        name = "com_github_wealdtech_go_eth2_wallet_types_v2",
        importpath = "github.com/wealdtech/go-eth2-wallet-types/v2",
        sum = "h1:Lhwne1gRUp961fD+eoWrgDbZF5rHwosI2LS5pIdX4Yc=",
        version = "v2.0.2",
    )
    go_repository(
        name = "com_github_wealdtech_go_indexer",
        importpath = "github.com/wealdtech/go-indexer",
        sum = "h1:/S4rfWQbSOnnYmwnvuTVatDibZ8o1s9bmTCHO16XINg=",
        version = "v1.0.0",
    )
    go_repository(
        name = "com_github_whyrusleeping_go_keyspace",
        importpath = "github.com/whyrusleeping/go-keyspace",
        sum = "h1:EKhdznlJHPMoKr0XTrX+IlJs1LH3lyx2nfr1dOlZ79k=",
        version = "v0.0.0-20160322163242-5b898ac5add1",
    )
    go_repository(
        name = "com_github_whyrusleeping_go_logging",
        importpath = "github.com/whyrusleeping/go-logging",
        sum = "h1:fwpzlmT0kRC/Fmd0MdmGgJG/CXIZ6gFq46FQZjprUcc=",
        version = "v0.0.1",
    )
    go_repository(
        name = "com_github_whyrusleeping_mafmt",
        importpath = "github.com/whyrusleeping/mafmt",
        sum = "h1:TCghSl5kkwEE0j+sU/gudyhVMRlpBin8fMBBHg59EbA=",
        version = "v1.2.8",
    )
    go_repository(
        name = "com_github_whyrusleeping_multiaddr_filter",
        importpath = "github.com/whyrusleeping/multiaddr-filter",
        sum = "h1:E9S12nwJwEOXe2d6gT6qxdvqMnNq+VnSsKPgm2ZZNds=",
        version = "v0.0.0-20160516205228-e903e4adabd7",
    )
    go_repository(
        name = "com_github_whyrusleeping_timecache",
        importpath = "github.com/whyrusleeping/timecache",
        sum = "h1:lYbXeSvJi5zk5GLKVuid9TVjS9a0OmLIDKTfoZBL6Ow=",
        version = "v0.0.0-20160911033111-cfcb2f1abfee",
    )
    go_repository(
        name = "com_github_x_cray_logrus_prefixed_formatter",
        importpath = "github.com/x-cray/logrus-prefixed-formatter",
        sum = "h1:00txxvfBM9muc0jiLIEAkAcIMJzfthRT6usrui8uGmg=",
        version = "v0.5.2",
    )
    go_repository(
        name = "com_google_cloud_go",
        importpath = "cloud.google.com/go",
        sum = "h1:PvKAVQWCtlGUSlZkGW3QLelKaWq7KYv/MW1EboG8bfM=",
        version = "v0.51.0",
    )
    go_repository(
        name = "in_gopkg_d4l3k_messagediff_v1",
        importpath = "gopkg.in/d4l3k/messagediff.v1",
        sum = "h1:70AthpjunwzUiarMHyED52mj9UwtAnE89l1Gmrt3EU0=",
        version = "v1.2.1",
    )
    go_repository(
        name = "in_gopkg_inf_v0",
        importpath = "gopkg.in/inf.v0",
        sum = "h1:73M5CoZyi3ZLMOyDlQh031Cx6N9NDJ2Vvfl76EDAgDc=",
        version = "v0.9.1",
    )
    go_repository(
        name = "in_gopkg_yaml_v2",
        importpath = "gopkg.in/yaml.v2",
        sum = "h1:clyUAQHOM3G0M3f5vQj7LuJrETvjVot3Z5el9nffUtU=",
        version = "v2.3.0",
    )
    go_repository(
        name = "io_etcd_go_bbolt",
        importpath = "go.etcd.io/bbolt",
        sum = "h1:hi1bXHMVrlQh6WwxAy+qZCV/SYIlqo+Ushwdpa4tAKg=",
        version = "v1.3.4",
    )
    go_repository(
        name = "io_k8s_klog",
        importpath = "k8s.io/klog",
        sum = "h1:Pt+yjF5aB1xDSVbau4VsWe+dQNzA0qv1LlXdC2dF6Q8=",
        version = "v1.0.0",
    )
    go_repository(
        name = "io_k8s_sigs_yaml",
        importpath = "sigs.k8s.io/yaml",
        sum = "h1:kr/MCeFWJWTwyaHoR9c8EjH9OumOmoF9YGiZd7lFm/Q=",
        version = "v1.2.0",
    )
    go_repository(
        name = "io_k8s_utils",
        importpath = "k8s.io/utils",
        sum = "h1:ZtTUW5+ZWaoqjR3zOpRa7oFJ5d4aA22l4me/xArfOIc=",
        version = "v0.0.0-20200520001619-278ece378a50",
    )
    go_repository(
        name = "io_opencensus_go",
        importpath = "go.opencensus.io",
        sum = "h1:8sGtKOrtQqkN1bp2AtX+misvLIlOmsEsNd+9NIcPEm8=",
        version = "v0.22.3",
    )
    go_repository(
        name = "io_opencensus_go_contrib_exporter_jaeger",
        importpath = "contrib.go.opencensus.io/exporter/jaeger",
        sum = "h1:nhTv/Ry3lGmqbJ/JGvCjWxBl5ozRfqo86Ngz59UAlfk=",
        version = "v0.2.0",
    )
    go_repository(
        name = "org_golang_google_api",
        importpath = "google.golang.org/api",
        sum = "h1:yzlyyDW/J0w8yNFJIhiAJy4kq74S+1DOLdawELNxFMA=",
        version = "v0.15.0",
    )
    go_repository(
        name = "org_golang_google_grpc",
        importpath = "google.golang.org/grpc",
        sum = "h1:EC2SB8S04d2r73uptxphDSUG+kTKVgjRPF+N3xpxRB4=",
        version = "v1.29.1",
    )
    go_repository(
        name = "org_golang_x_crypto",
        importpath = "golang.org/x/crypto",
        sum = "h1:DZhuSZLsGlFL4CmhA8BcRA0mnthyA/nZ00AqCUo7vHg=",
        version = "v0.0.0-20200709230013-948cd5f35899",
    )
    go_repository(
        name = "org_golang_x_exp",
        importpath = "golang.org/x/exp",
        sum = "h1:rMqLP+9XLy+LdbCXHjJHAmTfXCr93W7oruWA6Hq1Alc=",
        version = "v0.0.0-20200513190911-00229845015e",
    )
    go_repository(
        name = "org_golang_x_lint",
        importpath = "golang.org/x/lint",
        sum = "h1:J5lckAjkw6qYlOZNj90mLYNTEKDvWeuc1yieZ8qUzUE=",
        version = "v0.0.0-20191125180803-fdd1cda4f05f",
    )
    go_repository(
        name = "org_golang_x_net",
        importpath = "golang.org/x/net",
        sum = "h1:IYiJPiJfzktmDAO1HQiwjMjwjlYKHAL7KzeD544RJPs=",
        version = "v0.0.0-20200528225125-3c3fba18258b",
    )
    go_repository(
        name = "org_golang_x_oauth2",
        importpath = "golang.org/x/oauth2",
        sum = "h1:TzXSXBo42m9gQenoE3b9BGiEpg5IG2JkU5FkPIawgtw=",
        version = "v0.0.0-20200107190931-bf48bf16ab8d",
    )
    go_repository(
        name = "org_golang_x_sync",
        importpath = "golang.org/x/sync",
        sum = "h1:vcxGaoTs7kV8m5Np9uUNQin4BrLOthgV7252N8V+FwY=",
        version = "v0.0.0-20190911185100-cd5d95a43a6e",
    )
    go_repository(
        name = "org_golang_x_sys",
        importpath = "golang.org/x/sys",
        sum = "h1:Ih9Yo4hSPImZOpfGuA4bR/ORKTAbhZo2AbWNRCnevdo=",
        version = "v0.0.0-20200625212154-ddb9806d33ae",
    )
    go_repository(
        name = "org_golang_x_text",
        importpath = "golang.org/x/text",
        sum = "h1:tW2bmiBqwgJj/UpqtC8EpXEZVYOwU0yG4iWbprSVAcs=",
        version = "v0.3.2",
    )
    go_repository(
        name = "org_golang_x_time",
        importpath = "golang.org/x/time",
        sum = "h1:/5xXl8Y5W96D+TtHSlonuFqGHIWVuyCkGJLwGh9JJFs=",
        version = "v0.0.0-20191024005414-555d28b269f0",
    )
    go_repository(
        name = "org_golang_x_xerrors",
        importpath = "golang.org/x/xerrors",
        sum = "h1:E7g+9GITq07hpfrRu66IVDexMakfv52eLZ2CXBWiKr4=",
        version = "v0.0.0-20191204190536-9bdfabe68543",
    )
    go_repository(
        name = "org_uber_go_automaxprocs",
        build_directives = [
            # Do not use this library directly.
            # Rather, load maxprocs from github.com/prysmaticlabs/shared/maxprocs.
            "gazelle:go_visibility @prysm//shared/maxprocs:__pkg__",
        ],
        importpath = "go.uber.org/automaxprocs",
        sum = "h1:II28aZoGdaglS5vVNnspf28lnZpXScxtIozx1lAjdb0=",
        version = "v1.3.0",
    )
    go_repository(
        name = "com_github_prysmaticlabs_go_ssz",
        importpath = "github.com/prysmaticlabs/go-ssz",
        sum = "h1:7qd0Af1ozWKBU3c93YW2RH+/09hJns9+ftqWUZyts9c=",
        version = "v0.0.0-20200612203617-6d5c9aa213ae",
    )
    go_repository(
        name = "io_k8s_client_go",
        build_extra_args = ["-exclude=vendor"],
        importpath = "k8s.io/client-go",
        sum = "h1:QaJzz92tsN67oorwzmoB0a9r9ZVHuD5ryjbCKP0U22k=",
        version = "v0.18.3",
    )
    go_repository(
        name = "io_k8s_apimachinery",
        build_file_proto_mode = "disable_global",
        importpath = "k8s.io/apimachinery",
        sum = "h1:pOGcbVAhxADgUYnjS08EFXs9QMl8qaH5U4fr5LGUrSk=",
        version = "v0.18.3",
    )
    go_repository(
        name = "io_k8s_api",
        build_file_proto_mode = "disable_global",
        importpath = "k8s.io/api",
        sum = "h1:2AJaUQdgUZLoDZHrun21PW2Nx9+ll6cUzvn3IKhSIn0=",
        version = "v0.18.3",
    )
    go_repository(
        name = "com_github_shyiko_kubesec",
        importpath = "github.com/shyiko/kubesec",
        sum = "h1:au/8ClCUc9HTpuGePltbhd98DZcsqZEyG9DoFILieR4=",
        version = "v0.0.0-20190816030733-7ce23ac7239c",
    )
    go_repository(
        name = "in_gopkg_confluentinc_confluent_kafka_go_v1",
        importpath = "gopkg.in/confluentinc/confluent-kafka-go.v1",
        patch_args = ["-p1"],
        patches = ["@prysm//third_party:in_gopkg_confluentinc_confluent_kafka_go_v1.patch"],
        sum = "h1:JabkIV98VYFqYKHHzXtgGMFuRgFBNTNzBytbGByzrJI=",
        version = "v1.4.2",
    )
    go_repository(
        name = "com_github_libp2p_go_libp2p_tls",
        importpath = "github.com/libp2p/go-libp2p-tls",
        build_file_proto_mode = "disable_global",
        patch_args = ["-p1"],
        patches = [
            "@prysm//third_party:libp2p_tls.patch",
        ],
        sum = "h1:twKMhMu44jQO+HgQK9X8NHO5HkeJu2QbhLzLJpa8oNM=",
        version = "v0.1.3",
    )
    go_repository(
        name = "com_github_golang_mock",
        importpath = "github.com/golang/mock",
        sum = "h1:GV+pQPG/EUUbkh47niozDcADz6go/dUwhVzdUQHIVRw=",
        version = "v1.4.3",
    )
    go_repository(
        name = "com_github_posener_complete",
        commit = "699ede78373dfb0168f00170591b698042378437",
        importpath = "github.com/posener/complete",
        remote = "https://github.com/shyiko/complete",
        vcs = "git",
    )
    go_repository(
        name = "com_github_wealdtech_go_eth2_types_v2",
        build_directives = [
            "gazelle:resolve go github.com/herumi/bls-eth-go-binary/bls @herumi_bls_eth_go_binary//:go_default_library",
        ],
        importpath = "github.com/wealdtech/go-eth2-types/v2",
        sum = "h1:L8sl3yoICAbn3134CBLNUt0o5h2voe0Es2KD5O9r8YQ=",
        version = "v2.5.0",
    )
    go_repository(
        name = "io_k8s_sigs_structured_merge_diff",
        importpath = "sigs.k8s.io/structured-merge-diff",
        sum = "h1:4Z09Hglb792X0kfOBBJUPFEyvVfQWrYT/l8h5EKA6JQ=",
        version = "v0.0.0-20190525122527-15d366b2352e",
    )
    go_repository(
        name = "com_github_aristanetworks_goarista",
        importpath = "github.com/aristanetworks/goarista",
        sum = "h1:cgk6xsRVshE29qzHDCQ+tqmu7ny8GnjPQhAw/RTk/Co=",
        version = "v0.0.0-20200521140103-6c3304613b30",
    )
    go_repository(
        name = "com_github_btcsuite_btcd",
        importpath = "github.com/btcsuite/btcd",
        sum = "h1:Ik4hyJqN8Jfyv3S4AGBOmyouMsYE3EdYODkMbQjwPGw=",
        version = "v0.20.1-beta",
    )
    go_repository(
        name = "com_github_btcsuite_websocket",
        importpath = "github.com/btcsuite/websocket",
        sum = "h1:R8vQdOQdZ9Y3SkEwmHoWBmX1DNXhXZqlTpq6s4tyJGc=",
        version = "v0.0.0-20150119174127-31079b680792",
    )
    go_repository(
        name = "com_github_cespare_xxhash",
        importpath = "github.com/cespare/xxhash",
        sum = "h1:a6HrQnmkObjyL+Gs60czilIUGqrzKutQD6XZog3p+ko=",
        version = "v1.1.0",
    )
    go_repository(
        name = "com_github_cespare_xxhash_v2",
        importpath = "github.com/cespare/xxhash/v2",
        sum = "h1:6MnRN8NT7+YBpUIWxHtefFZOKTAPgGjpQSxqLNn0+qY=",
        version = "v2.1.1",
    )
    go_repository(
        name = "com_github_davecgh_go_spew",
        importpath = "github.com/davecgh/go-spew",
        sum = "h1:vj9j/u1bqnvCEfJOwUhtlOARqs3+rkHYY13jYWTU97c=",
        version = "v1.1.1",
    )
    go_repository(
        name = "com_github_edsrzf_mmap_go",
        importpath = "github.com/edsrzf/mmap-go",
        sum = "h1:CEBF7HpRnUCSJgGUb5h1Gm7e3VkmVDrR8lvWVLtrOFw=",
        version = "v1.0.0",
    )
    go_repository(
        name = "com_github_elastic_gosigar",
        importpath = "github.com/elastic/gosigar",
        sum = "h1:GzPQ+78RaAb4J63unidA/JavQRKrB6s8IOzN6Ib59jo=",
        version = "v0.10.5",
    )
    go_repository(
        name = "com_github_fatih_color",
        importpath = "github.com/fatih/color",
        sum = "h1:8xPHl4/q1VyqGIPif1F+1V3Y3lSmrq01EabUW3CoW5s=",
        version = "v1.9.0",
    )
    go_repository(
        name = "com_github_fjl_memsize",
        importpath = "github.com/fjl/memsize",
        sum = "h1:FtmdgXiUlNeRsoNMFlKLDt+S+6hbjVMEW6RGQ7aUf7c=",
        version = "v0.0.0-20190710130421-bcb5799ab5e5",
    )
    go_repository(
        name = "com_github_go_stack_stack",
        importpath = "github.com/go-stack/stack",
        sum = "h1:5SgMzNM5HxrEjV0ww2lTmX6E2Izsfxas4+YHWRs3Lsk=",
        version = "v1.8.0",
    )
    go_repository(
        name = "com_github_google_uuid",
        importpath = "github.com/google/uuid",
        sum = "h1:Gkbcsh/GbpXz7lPftLA3P6TYMwjCLYm83jiFQZF/3gY=",
        version = "v1.1.1",
    )
    go_repository(
        name = "com_github_graph_gophers_graphql_go",
        importpath = "github.com/graph-gophers/graphql-go",
        sum = "h1:kLnsdud6Fl1/7ZX/5oD23cqYAzBfuZBhNkGr2NvuEsU=",
        version = "v0.0.0-20200309224638-dae41bde9ef9",
    )
    go_repository(
        name = "com_github_huin_goupnp",
        importpath = "github.com/huin/goupnp",
        sum = "h1:wg75sLpL6DZqwHQN6E1Cfk6mtfzS45z8OV+ic+DtHRo=",
        version = "v1.0.0",
    )
    go_repository(
        name = "com_github_influxdata_influxdb",
        importpath = "github.com/influxdata/influxdb",
        sum = "h1:/X+G+i3udzHVxpBMuXdPZcUbkIE0ouT+6U+CzQTsOys=",
        version = "v1.8.0",
    )
    go_repository(
        name = "com_github_ipfs_go_todocounter",
        importpath = "github.com/ipfs/go-todocounter",
        sum = "h1:kITWA5ZcQZfrUnDNkRn04Xzh0YFaDFXsoO2A81Eb6Lw=",
        version = "v0.0.1",
    )
    go_repository(
        name = "com_github_jackpal_go_nat_pmp",
        importpath = "github.com/jackpal/go-nat-pmp",
        sum = "h1:KzKSgb7qkJvOUTqYl9/Hg/me3pWgBmERKrTGD7BdWus=",
        version = "v1.0.2",
    )
    go_repository(
        name = "com_github_libp2p_go_libp2p_routing",
        importpath = "github.com/libp2p/go-libp2p-routing",
        sum = "h1:hFnj3WR3E2tOcKaGpyzfP4gvFZ3t8JkQmbapN0Ct+oU=",
        version = "v0.1.0",
    )
    go_repository(
        name = "com_github_libp2p_go_libp2p_kad_dht",
        build_file_proto_mode = "disable_global",
        importpath = "github.com/libp2p/go-libp2p-kad-dht",
        sum = "h1:s7y38B+hdj1AkNR3PCTpvNqBsZHxOf7hoUy7+fNlSZQ=",
        version = "v0.8.2",
    )
    go_repository(
        name = "com_github_mattn_go_colorable",
        importpath = "github.com/mattn/go-colorable",
        sum = "h1:snbPLB8fVfU9iwbbo30TPtbLRzwWu6aJS6Xh4eaaviA=",
        version = "v0.1.4",
    )
    go_repository(
        name = "com_github_mattn_go_isatty",
        importpath = "github.com/mattn/go-isatty",
        sum = "h1:FxPOTFNqGkuDUGi3H/qkUbQO4ZiBa2brKq5r0l8TGeM=",
        version = "v0.0.11",
    )
    go_repository(
        name = "com_github_mattn_go_runewidth",
        importpath = "github.com/mattn/go-runewidth",
        sum = "h1:Ei8KR0497xHyKJPAv59M1dkC+rOZCMBJ+t3fZ+twI54=",
        version = "v0.0.7",
    )
    go_repository(
        name = "com_github_naoina_go_stringutil",
        importpath = "github.com/naoina/go-stringutil",
        sum = "h1:rCUeRUHjBjGTSHl0VC00jUPLz8/F9dDzYI70Hzifhks=",
        version = "v0.1.0",
    )
    go_repository(
        name = "com_github_naoina_toml",
        importpath = "github.com/naoina/toml",
        sum = "h1:shk/vn9oCoOTmwcouEdwIeOtOGA/ELRUw/GwvxwfT+0=",
        version = "v0.1.2-0.20170918210437-9fafd6967416",
    )
    go_repository(
        name = "com_github_opentracing_opentracing_go",
        importpath = "github.com/opentracing/opentracing-go",
        sum = "h1:pWlfV3Bxv7k65HYwkikxat0+s3pV4bsqf19k25Ur8rU=",
        version = "v1.1.0",
    )
    go_repository(
        name = "com_github_pborman_uuid",
        importpath = "github.com/pborman/uuid",
        sum = "h1:J7Q5mO4ysT1dv8hyrUGHb9+ooztCXu1D8MY8DZYsu3g=",
        version = "v1.2.0",
    )
    go_repository(
        name = "com_github_peterh_liner",
        importpath = "github.com/peterh/liner",
        sum = "h1:w/UPXyl5GfahFxcTOz2j9wCIHNI+pUPr2laqpojKNCg=",
        version = "v1.2.0",
    )
    go_repository(
        name = "com_github_rjeczalik_notify",
        importpath = "github.com/rjeczalik/notify",
        sum = "h1:CLCKso/QK1snAlnhNR/CNvNiFU2saUtjV0bx3EwNeCE=",
        version = "v0.9.1",
    )
    go_repository(
        name = "com_github_rs_cors",
        importpath = "github.com/rs/cors",
        sum = "h1:+88SsELBHx5r+hZ8TCkggzSstaWNbDvThkVK8H6f9ik=",
        version = "v1.7.0",
    )
    go_repository(
        name = "com_github_syndtr_goleveldb",
        importpath = "github.com/syndtr/goleveldb",
        sum = "h1:gZZadD8H+fF+n9CmNhYL1Y0dJB+kLOmKd7FbPJLeGHs=",
        version = "v1.0.1-0.20190923125748-758128399b1d",
    )
    go_repository(
        name = "com_github_urfave_cli",
        importpath = "github.com/urfave/cli",
        sum = "h1:+mkCCcOFKPnCmVYVcURKps1Xe+3zP90gSYGNfRkjoIY=",
        version = "v1.22.1",
    )
    go_repository(
        name = "com_github_whyrusleeping_base32",
        importpath = "github.com/whyrusleeping/base32",
        sum = "h1:BCPnHtcboadS0DvysUuJXZ4lWVv5Bh5i7+tbIyi+ck4=",
        version = "v0.0.0-20170828182744-c30ac30633cc",
    )
    go_repository(
        name = "com_github_whyrusleeping_go_notifier",
        importpath = "github.com/whyrusleeping/go-notifier",
        sum = "h1:M/lL30eFZTKnomXY6huvM6G0+gVquFNf6mxghaWlFUg=",
        version = "v0.0.0-20170827234753-097c5d47330f",
    )
    go_repository(
        name = "in_gopkg_natefinch_npipe_v2",
        importpath = "gopkg.in/natefinch/npipe.v2",
        sum = "h1:+JknDZhAj8YMt7GC73Ei8pv4MzjDUNPHgQWJdtMAaDU=",
        version = "v2.0.0-20160621034901-c1b8fa8bdcce",
    )
    go_repository(
        name = "in_gopkg_olebedev_go_duktape_v3",
        importpath = "gopkg.in/olebedev/go-duktape.v3",
        sum = "h1:ITeyKbRetrVzqR3U1eY+ywgp7IBspGd1U/bkwd1gWu4=",
        version = "v3.0.0-20200316214253-d7b0ff38cac9",
    )
    go_repository(
        name = "in_gopkg_urfave_cli_v1",
        importpath = "gopkg.in/urfave/cli.v1",
        sum = "h1:NdAVW6RYxDif9DhDHaAortIu956m2c0v+09AZBPTbE0=",
        version = "v1.20.0",
    )
    go_repository(
        name = "com_github_ajstarks_svgo",
        importpath = "github.com/ajstarks/svgo",
        sum = "h1:wVe6/Ea46ZMeNkQjjBW6xcqyQA/j5e0D6GytH95g0gQ=",
        version = "v0.0.0-20180226025133-644b8db467af",
    )
    go_repository(
        name = "com_github_andreyvit_diff",
        importpath = "github.com/andreyvit/diff",
        sum = "h1:bvNMNQO63//z+xNgfBlViaCIJKLlCJ6/fmUseuG0wVQ=",
        version = "v0.0.0-20170406064948-c7f18ee00883",
    )
    go_repository(
        name = "com_github_apache_arrow_go_arrow",
        importpath = "github.com/apache/arrow/go/arrow",
        sum = "h1:nxAtV4VajJDhKysp2kdcJZsq8Ss1xSA0vZTkVHHJd0E=",
        version = "v0.0.0-20191024131854-af6fa24be0db",
    )
    go_repository(
        name = "com_github_bmizerany_pat",
        importpath = "github.com/bmizerany/pat",
        sum = "h1:y4B3+GPxKlrigF1ha5FFErxK+sr6sWxQovRMzwMhejo=",
        version = "v0.0.0-20170815010413-6226ea591a40",
    )
    go_repository(
        name = "com_github_boltdb_bolt",
        importpath = "github.com/boltdb/bolt",
        sum = "h1:JQmyP4ZBrce+ZQu0dY660FMfatumYDLun9hBCUVIkF4=",
        version = "v1.3.1",
    )
    go_repository(
        name = "com_github_c_bata_go_prompt",
        importpath = "github.com/c-bata/go-prompt",
        sum = "h1:uyKRz6Z6DUyj49QVijyM339UJV9yhbr70gESwbNU3e0=",
        version = "v0.2.2",
    )
    go_repository(
        name = "com_github_chzyer_logex",
        importpath = "github.com/chzyer/logex",
        sum = "h1:Swpa1K6QvQznwJRcfTfQJmTE72DqScAa40E+fbHEXEE=",
        version = "v1.1.10",
    )
    go_repository(
        name = "com_github_chzyer_readline",
        importpath = "github.com/chzyer/readline",
        sum = "h1:fY5BOSpyZCqRo5OhCuC+XN+r/bBCmeuuJtjz+bCNIf8=",
        version = "v0.0.0-20180603132655-2972be24d48e",
    )
    go_repository(
        name = "com_github_chzyer_test",
        importpath = "github.com/chzyer/test",
        sum = "h1:q763qf9huN11kDQavWsoZXJNW3xEE4JJyHa5Q25/sd8=",
        version = "v0.0.0-20180213035817-a1ea475d72b1",
    )
    go_repository(
        name = "com_github_data_dog_go_sqlmock",
        importpath = "github.com/DATA-DOG/go-sqlmock",
        sum = "h1:CWUqKXe0s8A2z6qCgkP4Kru7wC11YoAnoupUKFDnH08=",
        version = "v1.3.3",
    )
    go_repository(
        name = "com_github_dave_jennifer",
        importpath = "github.com/dave/jennifer",
        sum = "h1:S15ZkFMRoJ36mGAQgWL1tnr0NQJh9rZ8qatseX/VbBc=",
        version = "v1.2.0",
    )
    go_repository(
        name = "com_github_dgryski_go_bitstream",
        importpath = "github.com/dgryski/go-bitstream",
        sum = "h1:akOQj8IVgoeFfBTzGOEQakCYshWD6RNo1M5pivFXt70=",
        version = "v0.0.0-20180413035011-3522498ce2c8",
    )
    go_repository(
        name = "com_github_eclipse_paho_mqtt_golang",
        importpath = "github.com/eclipse/paho.mqtt.golang",
        sum = "h1:1F8mhG9+aO5/xpdtFkW4SxOJB67ukuDC3t2y2qayIX0=",
        version = "v1.2.0",
    )
    go_repository(
        name = "com_github_fogleman_gg",
        importpath = "github.com/fogleman/gg",
        sum = "h1:WXb3TSNmHp2vHoCroCIB1foO/yQ36swABL8aOVeDpgg=",
        version = "v1.2.1-0.20190220221249-0403632d5b90",
    )
    go_repository(
        name = "com_github_glycerine_go_unsnap_stream",
        importpath = "github.com/glycerine/go-unsnap-stream",
        sum = "h1:r04MMPyLHj/QwZuMJ5+7tJcBr1AQjpiAK/rZWRrQT7o=",
        version = "v0.0.0-20180323001048-9f0cb55181dd",
    )
    go_repository(
        name = "com_github_glycerine_goconvey",
        importpath = "github.com/glycerine/goconvey",
        sum = "h1:gclg6gY70GLy3PbkQ1AERPfmLMMagS60DKF78eWwLn8=",
        version = "v0.0.0-20190410193231-58a59202ab31",
    )
    go_repository(
        name = "com_github_go_gl_glfw",
        importpath = "github.com/go-gl/glfw",
        sum = "h1:QbL/5oDUmRBzO9/Z7Seo6zf912W/a6Sr4Eu0G/3Jho0=",
        version = "v0.0.0-20190409004039-e6da0acd62b1",
    )
    go_repository(
        name = "com_github_golang_freetype",
        importpath = "github.com/golang/freetype",
        sum = "h1:DACJavvAHhabrF08vX0COfcOBJRhZ8lUbR+ZWIs0Y5g=",
        version = "v0.0.0-20170609003504-e2365dfdc4a0",
    )
    go_repository(
        name = "com_github_golang_geo",
        importpath = "github.com/golang/geo",
        sum = "h1:lJwO/92dFXWeXOZdoGXgptLmNLwynMSHUmU6besqtiw=",
        version = "v0.0.0-20190916061304-5b978397cfec",
    )
    go_repository(
        name = "com_github_google_flatbuffers",
        importpath = "github.com/google/flatbuffers",
        sum = "h1:O7CEyB8Cb3/DmtxODGtLHcEvpr81Jm5qLg/hsHnxA2A=",
        version = "v1.11.0",
    )
    go_repository(
        name = "com_github_influxdata_flux",
        importpath = "github.com/influxdata/flux",
        sum = "h1:57tk1Oo4gpGIDbV12vUAPCMtLtThhaXzub1XRIuqv6A=",
        version = "v0.65.0",
    )
    go_repository(
        name = "com_github_influxdata_influxql",
        importpath = "github.com/influxdata/influxql",
        sum = "h1:sPsaumLFRPMwR5QtD3Up54HXpNND8Eu7G1vQFmi3quQ=",
        version = "v1.1.0",
    )
    go_repository(
        name = "com_github_influxdata_line_protocol",
        importpath = "github.com/influxdata/line-protocol",
        sum = "h1:/o3vQtpWJhvnIbXley4/jwzzqNeigJK9z+LZcJZ9zfM=",
        version = "v0.0.0-20180522152040-32c6aa80de5e",
    )
    go_repository(
        name = "com_github_influxdata_promql_v2",
        importpath = "github.com/influxdata/promql/v2",
        sum = "h1:kXn3p0D7zPw16rOtfDR+wo6aaiH8tSMfhPwONTxrlEc=",
        version = "v2.12.0",
    )
    go_repository(
        name = "com_github_influxdata_roaring",
        importpath = "github.com/influxdata/roaring",
        sum = "h1:UzJnB7VRL4PSkUJHwsyzseGOmrO/r4yA+AuxGJxiZmA=",
        version = "v0.4.13-0.20180809181101-fc520f41fab6",
    )
    go_repository(
        name = "com_github_influxdata_tdigest",
        importpath = "github.com/influxdata/tdigest",
        sum = "h1:MHTrDWmQpHq/hkq+7cw9oYAt2PqUw52TZazRA0N7PGE=",
        version = "v0.0.0-20181121200506-bf2b5ad3c0a9",
    )
    go_repository(
        name = "com_github_influxdata_usage_client",
        importpath = "github.com/influxdata/usage-client",
        sum = "h1:+TUUmaFa4YD1Q+7bH9o5NCHQGPMqZCYJiNW6lIIS9z4=",
        version = "v0.0.0-20160829180054-6d3895376368",
    )
    go_repository(
        name = "com_github_jsternberg_zap_logfmt",
        importpath = "github.com/jsternberg/zap-logfmt",
        sum = "h1:0Dz2s/eturmdUS34GM82JwNEdQ9hPoJgqptcEKcbpzY=",
        version = "v1.0.0",
    )
    go_repository(
        name = "com_github_jtolds_gls",
        importpath = "github.com/jtolds/gls",
        sum = "h1:xdiiI2gbIgH/gLH7ADydsJ1uDOEzR8yvV7C0MuV77Wo=",
        version = "v4.20.0+incompatible",
    )
    go_repository(
        name = "com_github_jung_kurt_gofpdf",
        importpath = "github.com/jung-kurt/gofpdf",
        sum = "h1:PJr+ZMXIecYc1Ey2zucXdR73SMBtgjPgwa31099IMv0=",
        version = "v1.0.3-0.20190309125859-24315acbbda5",
    )
    go_repository(
        name = "com_github_jwilder_encoding",
        importpath = "github.com/jwilder/encoding",
        sum = "h1:2jNeR4YUziVtswNP9sEFAI913cVrzH85T+8Q6LpYbT0=",
        version = "v0.0.0-20170811194829-b4e1701a28ef",
    )
    go_repository(
        name = "com_github_klauspost_crc32",
        importpath = "github.com/klauspost/crc32",
        sum = "h1:KAZ1BW2TCmT6PRihDPpocIy1QTtsAsrx6TneU/4+CMg=",
        version = "v0.0.0-20161016154125-cb6bfca970f6",
    )
    go_repository(
        name = "com_github_klauspost_pgzip",
        importpath = "github.com/klauspost/pgzip",
        sum = "h1:3L+neHp83cTjegPdCiOxVOJtRIy7/8RldvMTsyPYH10=",
        version = "v1.0.2-0.20170402124221-0bf5dcad4ada",
    )
    go_repository(
        name = "com_github_lib_pq",
        importpath = "github.com/lib/pq",
        sum = "h1:X5PMW56eZitiTeO7tKzZxFCSpbFZJtkMMooicw2us9A=",
        version = "v1.0.0",
    )
    go_repository(
        name = "com_github_mattn_go_sqlite3",
        importpath = "github.com/mattn/go-sqlite3",
        sum = "h1:LDdKkqtYlom37fkvqs8rMPFKAMe8+SgjbwZ6ex1/A/Q=",
        version = "v1.11.0",
    )
    go_repository(
        name = "com_github_mattn_go_tty",
        importpath = "github.com/mattn/go-tty",
        sum = "h1:d8RFOZ2IiFtFWBcKEHAFYJcPTf0wY5q0exFNJZVWa1U=",
        version = "v0.0.0-20180907095812-13ff1204f104",
    )
    go_repository(
        name = "com_github_mschoch_smat",
        importpath = "github.com/mschoch/smat",
        sum = "h1:VeRdUYdCw49yizlSbMEn2SZ+gT+3IUKx8BqxyQdz+BY=",
        version = "v0.0.0-20160514031455-90eadee771ae",
    )
    go_repository(
        name = "com_github_philhofer_fwd",
        importpath = "github.com/philhofer/fwd",
        sum = "h1:UbZqGr5Y38ApvM/V/jEljVxwocdweyH+vmYvRPBnbqQ=",
        version = "v1.0.0",
    )
    go_repository(
        name = "com_github_pkg_term",
        importpath = "github.com/pkg/term",
        sum = "h1:tFwafIEMf0B7NlcxV/zJ6leBIa81D3hgGSgsE5hCkOQ=",
        version = "v0.0.0-20180730021639-bffc007b7fd5",
    )
    go_repository(
        name = "com_github_retailnext_hllpp",
        importpath = "github.com/retailnext/hllpp",
        sum = "h1:RnWNS9Hlm8BIkjr6wx8li5abe0fr73jljLycdfemTp0=",
        version = "v1.0.1-0.20180308014038-101a6d2f8b52",
    )
    go_repository(
        name = "com_github_segmentio_kafka_go",
        importpath = "github.com/segmentio/kafka-go",
        sum = "h1:HtCSf6B4gN/87yc5qTl7WsxPKQIIGXLPPM1bMCPOsoY=",
        version = "v0.2.0",
    )
    go_repository(
        name = "com_github_smartystreets_assertions",
        importpath = "github.com/smartystreets/assertions",
        sum = "h1:zE9ykElWQ6/NYmHa3jpm/yHnI4xSofP+UP6SpjHcSeM=",
        version = "v0.0.0-20180927180507-b2de0cb4f26d",
    )
    go_repository(
        name = "com_github_smartystreets_goconvey",
        importpath = "github.com/smartystreets/goconvey",
        sum = "h1:fv0U8FUIMPNf1L9lnHLvLhgicrIVChEkdzIKYqbNC9s=",
        version = "v1.6.4",
    )
    go_repository(
        name = "com_github_tinylib_msgp",
        importpath = "github.com/tinylib/msgp",
        sum = "h1:DfdQrzQa7Yh2es9SuLkixqxuXS2SxsdYn0KbdrOGWD8=",
        version = "v1.0.2",
    )
    go_repository(
        name = "com_github_willf_bitset",
        importpath = "github.com/willf/bitset",
        sum = "h1:ekJIKh6+YbUIVt9DfNbkR5d6aFcFTLDRyJNAACURBg8=",
        version = "v1.1.3",
    )
    go_repository(
        name = "com_github_xlab_treeprint",
        importpath = "github.com/xlab/treeprint",
        sum = "h1:YdYsPAZ2pC6Tow/nPZOPQ96O3hm/ToAkGsPLzedXERk=",
        version = "v0.0.0-20180616005107-d6fb6747feb6",
    )
    go_repository(
        name = "com_google_cloud_go_bigquery",
        importpath = "cloud.google.com/go/bigquery",
        sum = "h1:sAbMqjY1PEQKZBWfbu6Y6bsupJ9c4QdHnzg/VvYTLcE=",
        version = "v1.3.0",
    )
    go_repository(
        name = "com_google_cloud_go_bigtable",
        importpath = "cloud.google.com/go/bigtable",
        sum = "h1:F4cCmA4nuV84V5zYQ3MKY+M1Cw1avHDuf3S/LcZPA9c=",
        version = "v1.2.0",
    )
    go_repository(
        name = "com_google_cloud_go_datastore",
        importpath = "cloud.google.com/go/datastore",
        sum = "h1:Kt+gOPPp2LEPWp8CSfxhsM8ik9CcyE/gYu+0r+RnZvM=",
        version = "v1.0.0",
    )
    go_repository(
        name = "com_google_cloud_go_pubsub",
        importpath = "cloud.google.com/go/pubsub",
        sum = "h1:9/vpR43S4aJaROxqQHQ3nH9lfyKKV0dC3vOmnw8ebQQ=",
        version = "v1.1.0",
    )
    go_repository(
        name = "com_google_cloud_go_storage",
        importpath = "cloud.google.com/go/storage",
        sum = "h1:RPUcBvDeYgQFMfQu1eBMq6piD1SXmLH+vK3qjewZPus=",
        version = "v1.5.0",
    )
    go_repository(
        name = "io_rsc_binaryregexp",
        importpath = "rsc.io/binaryregexp",
        sum = "h1:HfqmD5MEmC0zvwBuF187nq9mdnXjXsSivRiXN7SmRkE=",
        version = "v0.2.0",
    )
    go_repository(
        name = "org_collectd",
        importpath = "collectd.org",
        sum = "h1:iNBHGw1VvPJxH2B6RiFWFZ+vsjo1lCdRszBeOuwGi00=",
        version = "v0.3.0",
    )
    go_repository(
        name = "org_gonum_v1_gonum",
        importpath = "gonum.org/v1/gonum",
        sum = "h1:DJy6UzXbahnGUf1ujUNkh/NEtK14qMo2nvlBPs4U5yw=",
        version = "v0.6.0",
    )
    go_repository(
        name = "org_gonum_v1_netlib",
        importpath = "gonum.org/v1/netlib",
        sum = "h1:OE9mWmgKkjJyEmDAAtGMPjXu+YNeGvK9VTSHY6+Qihc=",
        version = "v0.0.0-20190313105609-8cb42192e0e0",
    )
    go_repository(
        name = "org_gonum_v1_plot",
        importpath = "gonum.org/v1/plot",
        sum = "h1:Qh4dB5D/WpoUUp3lSod7qgoyEHbDGPUWjIbnqdqqe1k=",
        version = "v0.0.0-20190515093506-e2840ee46a6b",
    )
    go_repository(
        name = "com_github_juju_ansiterm",
        importpath = "github.com/juju/ansiterm",
        sum = "h1:FaWFmfWdAUKbSCtOU2QjDaorUexogfaMgbipgYATUMU=",
        version = "v0.0.0-20180109212912-720a0952cc2a",
    )

    go_repository(
        name = "com_github_manifoldco_promptui",
        importpath = "github.com/manifoldco/promptui",
        sum = "h1:3l11YT8tm9MnwGFQ4kETwkzpAwY2Jt9lCrumCUW4+z4=",
        version = "v0.7.0",
    )

    go_repository(
        name = "com_github_dustinkirkland_golang_petname",
        importpath = "github.com/dustinkirkland/golang-petname",
        sum = "h1:90Ly+6UfUypEF6vvvW5rQIv9opIL8CbmW9FT20LDQoY=",
        version = "v0.0.0-20191129215211-8e5a1ed0cff0",
    )<|MERGE_RESOLUTION|>--- conflicted
+++ resolved
@@ -45,17 +45,8 @@
         name = "com_github_ferranbt_fastssz",
         importpath = "github.com/ferranbt/fastssz",
         nofuzz = True,
-<<<<<<< HEAD
-        commit = "e5a371bb08c28624823c89ac8671701913c3be99",
-        remote = "https://github.com/ferranbt/fastssz",  # keep
-        replace = None,  # keep
-        sum = None,  # keep
-        vcs = "git",  # keep
-        version = None,  # keep
-=======
         sum = "h1:qLZC3oQLJ5eb18EZS3yDcnX7zmlEt8WTWlQR7x5wS5I=",
         version = "v0.0.0-20200728110133-0b6e349af87a",
->>>>>>> dc17b7ab
     )
     go_repository(
         name = "com_github_prysmaticlabs_bazel_go_ethereum",
