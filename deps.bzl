--- conflicted
+++ resolved
@@ -2608,13 +2608,8 @@
         name = "com_github_prysmaticlabs_ethereumapis",
         build_file_generation = "off",
         importpath = "github.com/prysmaticlabs/ethereumapis",
-<<<<<<< HEAD
         sum = "h1:+FPJ/5X39h+Jk9Ny16tVH315TzsDCUdfF9U8UWSzY1Q=",
         version = "v0.0.0-20200603034020-fd7b2d1fe13f",
-=======
-        sum = "h1:tevY2jSFSV1Eke0uFuWDlLu5TMNP+7gCnBEe0m9BQJk=",
-        version = "v0.0.0-20200604035415-4196125e9fd6",
->>>>>>> 6af7664a
     )
     go_repository(
         name = "com_github_prysmaticlabs_go_bitfield",
