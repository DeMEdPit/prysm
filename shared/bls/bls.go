// Package bls implements a go-wrapper around a library implementing the
// the BLS12-381 curve and signature scheme. This package exposes a public API for
// verifying and aggregating BLS signatures used by Ethereum 2.0.
package bls

import (
	"encoding/binary"
	"fmt"

	"github.com/dgraph-io/ristretto"
	bls12 "github.com/herumi/bls-eth-go-binary/bls"
	"github.com/pkg/errors"
	"github.com/prysmaticlabs/prysm/shared/featureconfig"
	"github.com/prysmaticlabs/prysm/shared/hashutil"
	"github.com/prysmaticlabs/prysm/shared/params"
	"github.com/sirupsen/logrus"
)

func init() {
	err := bls12.Init(bls12.BLS12_381)
	if err != nil {
		panic(err)
	}
	bls12.SetETHmode(1)
}

// DomainByteLength length of domain byte array.
const DomainByteLength = 4

var maxKeys = int64(100000)
var pubkeyCache, _ = ristretto.NewCache(&ristretto.Config{
	NumCounters: maxKeys,
	MaxCost:     1 << 19, // 500 kb is cache max size
	BufferItems: 64,
})

// CurveOrder for the BLS12-381 curve.
const CurveOrder = "52435875175126190479447740508185965837690552500527637822603658699938581184513"

// The size would be a combination of both the message(32 bytes) and domain(8 bytes) size.
const concatMsgDomainSize = 40

// Signature used in the BLS signature scheme.
type Signature struct {
	s *bls12.Sign
}

// PublicKey used in the BLS signature scheme.
type PublicKey struct {
	p *bls12.PublicKey
}

// SecretKey used in the BLS signature scheme.
type SecretKey struct {
	p *bls12.SecretKey
}

// RandKey creates a new private key using a random method provided as an io.Reader.
func RandKey() *SecretKey {
	secKey := &bls12.SecretKey{}
	secKey.SetByCSPRNG()
	return &SecretKey{secKey}
}

// SecretKeyFromBytes creates a BLS private key from a BigEndian byte slice.
func SecretKeyFromBytes(priv []byte) (*SecretKey, error) {
	if len(priv) != params.BeaconConfig().BLSSecretKeyLength {
		return nil, fmt.Errorf("secret key must be %d bytes", params.BeaconConfig().BLSSecretKeyLength)
	}
	secKey := &bls12.SecretKey{}
	err := secKey.Deserialize(priv)
	if err != nil {
		return nil, errors.Wrap(err, "could not unmarshal bytes into secret key")
	}
	return &SecretKey{p: secKey}, err
}

// PublicKeyFromBytes creates a BLS public key from a  BigEndian byte slice.
func PublicKeyFromBytes(pub []byte) (*PublicKey, error) {
	if featureconfig.Get().SkipBLSVerify {
		return &PublicKey{}, nil
	}
	if len(pub) != params.BeaconConfig().BLSPubkeyLength {
		return nil, fmt.Errorf("public key must be %d bytes", params.BeaconConfig().BLSPubkeyLength)
	}
	cv, ok := pubkeyCache.Get(string(pub))
	if ok {
		return cv.(*PublicKey).Copy()
	}
	pubKey := &bls12.PublicKey{}
	err := pubKey.Deserialize(pub)
	if err != nil {
		return nil, errors.Wrap(err, "could not unmarshal bytes into public key")
	}
	pubkeyObj := &PublicKey{p: pubKey}
	copiedKey, err := pubkeyObj.Copy()
	if err != nil {
		return nil, errors.Wrap(err, "could not copy pubkey")
	}
	pubkeyCache.Set(string(pub), copiedKey, 48)
	return pubkeyObj, nil
}

// SignatureFromBytes creates a BLS signature from a LittleEndian byte slice.
func SignatureFromBytes(sig []byte) (*Signature, error) {
	if featureconfig.Get().SkipBLSVerify {
		return &Signature{}, nil
	}
	if len(sig) != params.BeaconConfig().BLSSignatureLength {
		return nil, fmt.Errorf("signature must be %d bytes", params.BeaconConfig().BLSSignatureLength)
	}
	signature := &bls12.Sign{}
	err := signature.Deserialize(sig)
	if err != nil {
		return nil, errors.Wrap(err, "could not unmarshal bytes into signature")
	}
	return &Signature{s: signature}, nil
}

// PublicKey obtains the public key corresponding to the BLS secret key.
func (s *SecretKey) PublicKey() *PublicKey {
	return &PublicKey{p: s.p.GetPublicKey()}
}

func concatMsgAndDomain(msg []byte, domain uint64) []byte {
	b := [concatMsgDomainSize]byte{}
	binary.LittleEndian.PutUint64(b[32:], domain)
	copy(b[0:32], msg)
	return b[:]
}

// Sign a message using a secret key - in a beacon/validator client.
func (s *SecretKey) Sign(msg []byte) *Signature {
	if featureconfig.Get().SkipBLSVerify {
		return &Signature{}
	}
	signature := s.p.SignByte(msg)
	return &Signature{s: signature}
}

// Marshal a secret key into a LittleEndian byte slice.
func (s *SecretKey) Marshal() []byte {
	keyBytes := s.p.Serialize()
	if len(keyBytes) < params.BeaconConfig().BLSSecretKeyLength {
		emptyBytes := make([]byte, params.BeaconConfig().BLSSecretKeyLength-len(keyBytes))
		keyBytes = append(emptyBytes, keyBytes...)
	}
	return keyBytes
}

// Marshal a public key into a LittleEndian byte slice.
func (p *PublicKey) Marshal() []byte {
	return p.p.Serialize()
}

// Copy the public key to a new pointer reference.
func (p *PublicKey) Copy() (*PublicKey, error) {
	np := *p.p
	return &PublicKey{p: &np}, nil
}

// Aggregate two public keys.
func (p *PublicKey) Aggregate(p2 *PublicKey) *PublicKey {
	if featureconfig.Get().SkipBLSVerify {
		return p
	}
	p.p.Add(p2.p)
	return p
}

// Verify a bls signature given a public key, a message.
func (s *Signature) Verify(msg []byte, pub *PublicKey) bool {
	if featureconfig.Get().SkipBLSVerify {
		return true
	}
	return s.s.VerifyByte(pub.p, msg)
}

// VerifyAggregate verifies each public key against its respective message.
// This is vulnerable to rogue public-key attack. Each user must
// provide a proof-of-knowledge of the public key.
func (s *Signature) VerifyAggregate(pubKeys []*PublicKey, msg [][32]byte) bool {
	if featureconfig.Get().SkipBLSVerify {
		return true
	}
	size := len(pubKeys)
	if size == 0 {
		return false
	}
	if size != len(msg) {
		return false
	}
	hashes := make([][]byte, 0, len(msg))
	var rawKeys []bls12.PublicKey
	for i := 0; i < size; i++ {
		hashes = append(hashes, msg[i][:])
		rawKeys = append(rawKeys, *pubKeys[i].p)
	}
	return s.s.VerifyAggregateHashes(rawKeys, hashes)
}

// AggregateVerify verifies each public key against its respective message.
// This is vulnerable to rogue public-key attack. Each user must
// provide a proof-of-knowledge of the public key.
func (s *Signature) AggregateVerify(pubKeys []*PublicKey, msgs [][32]byte) bool {
	if featureconfig.Get().SkipBLSVerify {
		return true
	}
	size := len(pubKeys)
	if size == 0 {
		return false
	}
	if size != len(msgs) {
		return false
	}
	msgSlices := []byte{}
	var rawKeys []bls12.PublicKey
	for i := 0; i < size; i++ {
		msgSlices = append(msgSlices, msgs[i][:]...)
		rawKeys = append(rawKeys, *pubKeys[i].p)
	}
	return s.s.AggregateVerify(rawKeys, msgSlices)
}

// FastAggregateVerify verifies all the provided pubkeys with their aggregated signature.
func (s *Signature) FastAggregateVerify(pubKeys []*PublicKey, msg [32]byte) bool {
	if featureconfig.Get().SkipBLSVerify {
		return true
	}
	if len(pubKeys) == 0 {
		return false
	}
<<<<<<< HEAD
	//#nosec G104
	rawKeys := make([]bls12.PublicKey, len(pubKeys))
	for i := 0; i < len(pubKeys); i++ {
		rawKeys[i] = *pubKeys[i].p
=======
	aggregated, err := pubKeys[0].Copy()
	if err != nil {
		logrus.WithError(err).Error("Failed to copy public key")
		return false
	}

	for i := 1; i < len(pubKeys); i++ {
		aggregated.p.Add(pubKeys[i].p)
>>>>>>> d5ddd012
	}

	return s.s.FastAggregateVerify(rawKeys, msg[:])
}

// NewAggregateSignature creates a blank aggregate signature.
func NewAggregateSignature() *Signature {
	return &Signature{s: bls12.HashAndMapToSignature([]byte{'m', 'o', 'c', 'k'})}
}

// NewAggregatePubkey creates a blank public key.
func NewAggregatePubkey() *PublicKey {
	return &PublicKey{p: RandKey().PublicKey().p}
}

// AggregateSignatures converts a list of signatures into a single, aggregated sig.
func AggregateSignatures(sigs []*Signature) *Signature {
	if len(sigs) == 0 {
		return nil
	}
	if featureconfig.Get().SkipBLSVerify {
		return sigs[0]
	}

	// Copy signature
	signature := *sigs[0].s
	for i := 1; i < len(sigs); i++ {
		signature.Add(sigs[i].s)
	}
	return &Signature{s: &signature}
}

// Marshal a signature into a LittleEndian byte slice.
func (s *Signature) Marshal() []byte {
	if featureconfig.Get().SkipBLSVerify {
		return make([]byte, params.BeaconConfig().BLSSignatureLength)
	}

	return s.s.Serialize()
}

// HashWithDomain hashes 32 byte message and uint64 domain parameters a Fp2 element
func HashWithDomain(messageHash [32]byte, domain [8]byte) []byte {
	xReBytes := [41]byte{}
	xImBytes := [41]byte{}
	xBytes := make([]byte, 96)
	copy(xReBytes[:32], messageHash[:])
	copy(xReBytes[32:40], domain[:])
	copy(xReBytes[40:41], []byte{0x01})
	copy(xImBytes[:32], messageHash[:])
	copy(xImBytes[32:40], domain[:])
	copy(xImBytes[40:41], []byte{0x02})
	hashedxImBytes := hashutil.Hash(xImBytes[:])
	copy(xBytes[16:48], hashedxImBytes[:])
	hashedxReBytes := hashutil.Hash(xReBytes[:])
	copy(xBytes[64:], hashedxReBytes[:])
	return xBytes
}<|MERGE_RESOLUTION|>--- conflicted
+++ resolved
@@ -13,7 +13,6 @@
 	"github.com/prysmaticlabs/prysm/shared/featureconfig"
 	"github.com/prysmaticlabs/prysm/shared/hashutil"
 	"github.com/prysmaticlabs/prysm/shared/params"
-	"github.com/sirupsen/logrus"
 )
 
 func init() {
@@ -230,21 +229,9 @@
 	if len(pubKeys) == 0 {
 		return false
 	}
-<<<<<<< HEAD
-	//#nosec G104
 	rawKeys := make([]bls12.PublicKey, len(pubKeys))
 	for i := 0; i < len(pubKeys); i++ {
 		rawKeys[i] = *pubKeys[i].p
-=======
-	aggregated, err := pubKeys[0].Copy()
-	if err != nil {
-		logrus.WithError(err).Error("Failed to copy public key")
-		return false
-	}
-
-	for i := 1; i < len(pubKeys); i++ {
-		aggregated.p.Add(pubKeys[i].p)
->>>>>>> d5ddd012
 	}
 
 	return s.s.FastAggregateVerify(rawKeys, msg[:])
