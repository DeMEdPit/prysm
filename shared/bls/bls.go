--- conflicted
+++ resolved
@@ -189,11 +189,7 @@
 	if size != len(msg) {
 		return false
 	}
-<<<<<<< HEAD
 	hashes := make([][]byte, 0, len(msg))
-=======
-	hashWithDomains := make([]byte, 0, size*concatMsgDomainSize)
->>>>>>> 5d1c3da8
 	var rawKeys []bls12.PublicKey
 	for i := 0; i < size; i++ {
 		hashes = append(hashes, msg[i][:])
@@ -278,38 +274,6 @@
 	return s.s.Serialize()
 }
 
-<<<<<<< HEAD
-=======
-// Domain returns the bls domain given by the domain type and the operation 4 byte fork version.
-//
-// Spec pseudocode definition:
-//  def get_domain(state: BeaconState, domain_type: DomainType, message_epoch: Epoch=None) -> Domain:
-//    """
-//    Return the signature domain (fork version concatenated with domain type) of a message.
-//    """
-//    epoch = get_current_epoch(state) if message_epoch is None else message_epoch
-//    fork_version = state.fork.previous_version if epoch < state.fork.epoch else state.fork.current_version
-//    return compute_domain(domain_type, fork_version)
-func Domain(domainType [DomainByteLength]byte, forkVersion [ForkVersionByteLength]byte) uint64 {
-	b := make([]byte, 8)
-	copy(b[:4], domainType[:4])
-	copy(b[4:], forkVersion[:4])
-	return bytesutil.FromBytes8(b)
-}
-
-// ComputeDomain returns the domain version for BLS private key to sign and verify with a zeroed 4-byte
-// array as the fork version.
-//
-// def compute_domain(domain_type: DomainType, fork_version: Version=Version()) -> Domain:
-//    """
-//    Return the domain for the ``domain_type`` and ``fork_version``.
-//    """
-//    return Domain(domain_type + fork_version)
-func ComputeDomain(domainType [DomainByteLength]byte) uint64 {
-	return Domain(domainType, [4]byte{0, 0, 0, 0})
-}
-
->>>>>>> 5d1c3da8
 // HashWithDomain hashes 32 byte message and uint64 domain parameters a Fp2 element
 func HashWithDomain(messageHash [32]byte, domain [8]byte) []byte {
 	xReBytes := [41]byte{}
