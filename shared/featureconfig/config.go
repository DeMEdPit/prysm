--- conflicted
+++ resolved
@@ -48,13 +48,8 @@
 	EnableStateGenSigVerify                    bool   // EnableStateGenSigVerify verifies proposer and randao signatures during state gen.
 	CheckHeadState                             bool   // CheckHeadState checks the current headstate before retrieving the desired state from the db.
 	DontPruneStateStartUp                      bool   // DontPruneStateStartUp disables pruning state upon beacon node start up.
-<<<<<<< HEAD
 	DisableNewStateMgmt                        bool   // NewStateMgmt disables the new state mgmt service.
-	EnableInitSyncQueue                        bool   // EnableInitSyncQueue enables the new initial sync implementation.
-=======
-	NewStateMgmt                               bool   // NewStateMgmt enables the new experimental state mgmt service.
 	DisableInitSyncQueue                       bool   // DisableInitSyncQueue disables the new initial sync implementation.
->>>>>>> b43e43b4
 	EnableFieldTrie                            bool   // EnableFieldTrie enables the state from using field specific tries when computing the root.
 	EnableBlockHTR                             bool   // EnableBlockHTR enables custom hashing of our beacon blocks.
 	InitSyncBatchSaveBlocks                    bool   // InitSyncBatchSaveBlocks enables batch save blocks mode during initial syncing.
