--- conflicted
+++ resolved
@@ -121,12 +121,9 @@
         "//shared/p2putils:go_default_library",
         "//shared/params:go_default_library",
         "//shared/testutil:go_default_library",
-<<<<<<< HEAD
-        "@com_github_ethereum_go_ethereum//crypto:go_default_library",
-=======
         "//shared/testutil/assert:go_default_library",
         "//shared/testutil/require:go_default_library",
->>>>>>> ebd05fba
+        "@com_github_ethereum_go_ethereum//crypto:go_default_library",
         "@com_github_ethereum_go_ethereum//p2p/discover:go_default_library",
         "@com_github_ethereum_go_ethereum//p2p/enode:go_default_library",
         "@com_github_ethereum_go_ethereum//p2p/enr:go_default_library",
