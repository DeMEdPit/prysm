--- conflicted
+++ resolved
@@ -162,11 +162,7 @@
 	baseRewardsPerEpoch := params.BeaconConfig().BaseRewardsPerEpoch
 	proposerRewardQuotient := params.BeaconConfig().ProposerRewardQuotient
 	for _, v := range vp {
-<<<<<<< HEAD
-		if v.ProposerIndex > uint64(len(rewards)) {
-=======
 		if v.ProposerIndex >= uint64(len(rewards)) {
->>>>>>> a29492d7
 			// This should never happen with a valid state / validator.
 			return nil, errors.New("proposer index out of range")
 		}
