--- conflicted
+++ resolved
@@ -17,10 +17,6 @@
 	"github.com/prysmaticlabs/prysm/shared/featureconfig"
 	"github.com/prysmaticlabs/prysm/shared/hashutil"
 	"github.com/prysmaticlabs/prysm/shared/params"
-<<<<<<< HEAD
-	"github.com/prysmaticlabs/prysm/shared/ssz"
-=======
->>>>>>> fda0310e
 	"github.com/prysmaticlabs/prysm/shared/trieutil"
 	"github.com/sirupsen/logrus"
 )
@@ -45,10 +41,7 @@
 	if err != nil {
 		return nil, fmt.Errorf("could not get canonical head block: %v", err)
 	}
-<<<<<<< HEAD
-=======
-
->>>>>>> fda0310e
+
 	parentRoot, err := ssz.SigningRoot(parent)
 	if err != nil {
 		return nil, fmt.Errorf("could not get parent block root: %v", err)
@@ -71,7 +64,6 @@
 	attestations, err := ps.attestations(ctx)
 	if err != nil {
 		return nil, fmt.Errorf("could not get pending attestations: %v", err)
-<<<<<<< HEAD
 	}
 
 	// Use zero hash as stub for state root to compute later.
@@ -101,37 +93,6 @@
 		blk.StateRoot = stateRoot
 	}
 
-=======
-	}
-
-	// Use zero hash as stub for state root to compute later.
-	stateRoot := params.BeaconConfig().ZeroHash[:]
-
-	blk := &pbp2p.BeaconBlock{
-		Slot:       req.Slot,
-		ParentRoot: parentRoot[:],
-		StateRoot:  stateRoot,
-		Body: &pbp2p.BeaconBlockBody{
-			Eth1Data:     eth1Data,
-			Deposits:     deposits,
-			Attestations: attestations,
-			// TODO(2766): Implement rest of the retrievals for beacon block operations
-			ProposerSlashings: nil,
-			AttesterSlashings: nil,
-			VoluntaryExits:    nil,
-		},
-	}
-
-	if !featureconfig.FeatureConfig().EnableComputeStateRoot {
-		// Compute state root with the newly constructed block.
-		stateRoot, err = ps.computeStateRoot(ctx, blk)
-		if err != nil {
-			return nil, fmt.Errorf("could not get compute state root: %v", err)
-		}
-		blk.StateRoot = stateRoot
-	}
-
->>>>>>> fda0310e
 	return blk, nil
 }
 
@@ -209,7 +170,6 @@
 			if err := ps.beaconDB.DeleteAttestation(att); err != nil {
 				return nil, fmt.Errorf("could not delete failed attestation: %v", err)
 			}
-<<<<<<< HEAD
 			continue
 		}
 		canonical, err := ps.operationService.IsAttCanonical(ctx, att)
@@ -224,28 +184,11 @@
 		if !canonical {
 			continue
 		}
-=======
-			continue
-		}
-		canonical, err := ps.operationService.IsAttCanonical(ctx, att)
-		if err != nil {
-			// Delete attestation that failed to verify as canonical.
-			if err := ps.beaconDB.DeleteAttestation(att); err != nil {
-				return nil, fmt.Errorf("could not delete failed attestation: %v", err)
-			}
-			return nil, fmt.Errorf("could not verify canonical attestation: %v", err)
-		}
-		// Skip the attestation if it's not canonical.
-		if !canonical {
-			continue
-		}
->>>>>>> fda0310e
 
 		validAtts = append(validAtts, att)
 	}
 
 	return validAtts, nil
-<<<<<<< HEAD
 }
 
 // Eth1Data is a mechanism used by block proposers vote on a recent Ethereum 1.0 block hash and an
@@ -259,21 +202,6 @@
 	return nil, nil
 }
 
-=======
-}
-
-// Eth1Data is a mechanism used by block proposers vote on a recent Ethereum 1.0 block hash and an
-// associated deposit root found in the Ethereum 1.0 deposit contract. When consensus is formed,
-// state.latest_eth1_data is updated, and validator deposits up to this root can be processed.
-// The deposit root can be calculated by calling the get_deposit_root() function of
-// the deposit contract using the post-state of the block hash.
-//
-// TODO(#2307): Refactor for v0.6.
-func (ps *ProposerServer) eth1Data(ctx context.Context) (*pbp2p.Eth1Data, error) {
-	return nil, nil
-}
-
->>>>>>> fda0310e
 // computeStateRoot computes the state root after a block has been processed through a state transition and
 // returns it to the validator client.
 func (ps *ProposerServer) computeStateRoot(ctx context.Context, block *pbp2p.BeaconBlock) ([]byte, error) {
