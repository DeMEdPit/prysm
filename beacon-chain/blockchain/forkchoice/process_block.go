--- conflicted
+++ resolved
@@ -482,7 +482,6 @@
 	return nil
 }
 
-<<<<<<< HEAD
 // shouldUpdateJustified prevents bouncing attack, by only update conflicting justified
 // checkpoints in the fork choice if in the early slots of the epoch.
 // Otherwise, delay incorporation of new justified checkpoint until next epoch boundary.
@@ -526,7 +525,8 @@
 	if s.bestJustifiedCheckpt.Epoch > s.justifiedCheckpt.Epoch {
 		s.justifiedCheckpt = s.bestJustifiedCheckpt
 	}
-=======
+}
+
 // This receives cached state in memory for initial sync only during initial sync.
 func (s *Store) cachedPreState(ctx context.Context, b *ethpb.BeaconBlock) (*pb.BeaconState, error) {
 	if featureconfig.Get().InitSyncCacheState {
@@ -573,5 +573,4 @@
 		}
 	}
 	return nil
->>>>>>> fa7b8ab6
 }