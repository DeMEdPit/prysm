--- conflicted
+++ resolved
@@ -168,16 +168,7 @@
 		t.Fatal(err)
 	}
 
-<<<<<<< HEAD
-	if err := store.updateBlockAttestationVote(ctx, beaconState, att); err != nil {
-=======
-	var attestedIndices []uint64
-	for _, k := range append(indices.CustodyBit_0Indices, indices.CustodyBit_1Indices...) {
-		attestedIndices = append(attestedIndices, k)
-	}
-
 	if err := store.updateBlockAttestationVote(ctx, att); err != nil {
->>>>>>> 77d41024
 		t.Fatal(err)
 	}
 
