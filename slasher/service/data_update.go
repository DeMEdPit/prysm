--- conflicted
+++ resolved
@@ -134,13 +134,8 @@
 		return errors.Wrap(err, "failed to check attestation")
 	}
 
-<<<<<<< HEAD
 	if len(attSlashingResp) > 0 {
-		if err := s.slasherDb.SaveAttesterSlashings(db.Active, attSlashingResp); err != nil {
-=======
-	if len(attSlashingResp.AttesterSlashing) > 0 {
-		if err := s.slasherDb.SaveAttesterSlashings(types.Active, attSlashingResp.AttesterSlashing); err != nil {
->>>>>>> c44a3067
+		if err := s.slasherDb.SaveAttesterSlashings(types.Active, attSlashingResp); err != nil {
 			return errors.Wrap(err, "failed to save attester slashings")
 		}
 		for _, as := range attSlashingResp {
